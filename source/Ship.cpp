/* Ship.cpp
Copyright (c) 2014 by Michael Zahniser

Endless Sky is free software: you can redistribute it and/or modify it under the
terms of the GNU General Public License as published by the Free Software
Foundation, either version 3 of the License, or (at your option) any later version.

Endless Sky is distributed in the hope that it will be useful, but WITHOUT ANY
WARRANTY; without even the implied warranty of MERCHANTABILITY or FITNESS FOR A
PARTICULAR PURPOSE. See the GNU General Public License for more details.

You should have received a copy of the GNU General Public License along with
this program. If not, see <https://www.gnu.org/licenses/>.
*/

#include "Ship.h"

#include "audio/Audio.h"
#include "CategoryList.h"
#include "CategoryTypes.h"
#include "DamageDealt.h"
#include "DataNode.h"
#include "DataWriter.h"
#include "Effect.h"
#include "Flotsam.h"
#include "text/Format.h"
#include "FormationPattern.h"
#include "GameData.h"
#include "Government.h"
#include "JumpTypes.h"
#include "Logger.h"
#include "image/Mask.h"
#include "Messages.h"
#include "Phrase.h"
#include "Planet.h"
#include "PlayerInfo.h"
#include "Preferences.h"
#include "Projectile.h"
#include "Random.h"
#include "ShipEvent.h"
#include "audio/Sound.h"
#include "image/Sprite.h"
#include "image/SpriteSet.h"
#include "StellarObject.h"
#include "System.h"
#include "Visual.h"
#include "Wormhole.h"

#include <algorithm>
#include <cassert>
#include <cmath>
#include <limits>
#include <sstream>

using namespace std;

namespace {
	const string FIGHTER_REPAIR = "Repair fighters in";
	const vector<string> BAY_SIDE = {"inside", "over", "under"};
	const vector<string> BAY_FACING = {"forward", "left", "right", "back"};
	const vector<Angle> BAY_ANGLE = {Angle(0.), Angle(-90.), Angle(90.), Angle(180.)};

	const vector<string> ENGINE_SIDE = {"under", "over"};
	const vector<string> STEERING_FACING = {"none", "left", "right"};

	const double MAXIMUM_TEMPERATURE = 100.;

	// Scanning takes up to 10 seconds (SCAN_TIME / MIN_SCAN_STEPS)
	// dependent on the range from the ship (among other factors).
	// The scan speed uses a gaussian drop-off with the reported scan radius as the standard deviation.
	const double SCAN_TIME = 600.;
	// Always gain at least 1 step of scan progress for every frame spent scanning while in range.
	// This ensures every scan completes within 600 frames (10 seconds) of being in range.
	const double MIN_SCAN_STEPS = 1.;
	// Exponential dropoff of scan rate starts at scan rate of SCAN_TIME/LINEAR_RATE
	// with an exponent of SCAN_DROPOFF_EXPONENT.
	const double LINEAR_RATE = 5.;
	const double SCAN_DROPOFF_EXPONENT = 5.;

	// In Ship::Scan, ships smaller than this are treated as being this size.
	const double SCAN_MIN_CARGO_SPACE = 40.;
	const double SCAN_MIN_OUTFIT_SPACE = 200.;

	// Formula for calculating scan speed tuning factors:
	// factor = pow(framesToFullScan / (SCAN_TIME * sqrt(scanEfficiency)), -1.5) / referenceSize

	// Cargo scanner (5) takes 10 seconds (600/600=1.0) to scan a Bulk freighter (600 space) at 0 range.
	const double SCAN_CARGO_FACTOR = pow(1.0 / sqrt(5.), -1.5) / 600.;

	// Outfit scanner (15) takes 10 seconds (600/600=1.0) to scan a Bactrian (740 space) at 0 range.
	const double SCAN_OUTFIT_FACTOR = pow(1.0 / sqrt(15.), -1.5) / 740.;

	// Total number of frames the damaged overlay is show, if any.
	constexpr int TOTAL_DAMAGE_FRAMES = 40;

	// Helper function to transfer energy to a given stat if it is less than the
	// given maximum value.
	void DoRepair(double &stat, double &available, double maximum)
	{
		double transfer = max(0., min(available, maximum - stat));
		stat += transfer;
		available -= transfer;
	}

	// Helper function to repair a given stat up to its maximum, limited by
	// how much repair is available and how much energy, fuel, and heat are available.
	// Updates the stat, the available amount, and the energy, fuel, and heat amounts.
	void DoRepair(double &stat, double &available, double maximum, double &energy, double energyCost,
		double &fuel, double fuelCost, double &heat, double heatCost)
	{
		if(available <= 0. || stat >= maximum)
			return;

		// Energy, heat, and fuel costs are the energy, fuel, or heat required per unit repaired.
		if(energyCost > 0.)
			available = min(available, energy / energyCost);
		if(fuelCost > 0.)
			available = min(available, fuel / fuelCost);
		if(heatCost < 0.)
			available = min(available, heat / -heatCost);

		double transfer = min(available, maximum - stat);
		if(transfer > 0.)
		{
			stat += transfer;
			available -= transfer;
			energy -= transfer * energyCost;
			fuel -= transfer * fuelCost;
			heat += transfer * heatCost;
		}
	}

	// Helper function to reduce a given status effect according
	// to its resistance, limited by how much energy, fuel, and heat are available.
	// Updates the stat and the energy, fuel, and heat amounts.
	void DoStatusEffect(bool isDeactivated, double &stat, double resistance, double &energy, double energyCost,
		double &fuel, double fuelCost, double &heat, double heatCost)
	{
		if(isDeactivated || resistance <= 0.)
		{
			stat = max(0., .99 * stat);
			return;
		}

		// Calculate how much resistance can be used assuming no
		// energy or fuel cost.
		resistance = .99 * stat - max(0., .99 * stat - resistance);

		// Limit the resistance by the available energy, heat, and fuel.
		if(energyCost > 0.)
			resistance = min(resistance, energy / energyCost);
		if(fuelCost > 0.)
			resistance = min(resistance, fuel / fuelCost);
		if(heatCost < 0.)
			resistance = min(resistance, heat / -heatCost);

		// Update the stat, energy, heat, and fuel given how much resistance is being used.
		if(resistance > 0.)
		{
			stat = max(0., .99 * stat - resistance);
			energy -= resistance * energyCost;
			fuel -= resistance * fuelCost;
			heat += resistance * heatCost;
		}
		else
			stat = max(0., .99 * stat);
	}

	// Get an overview of how many weapon-outfits are equipped.
	map<const Outfit *, int> GetEquipped(const vector<Hardpoint> &weapons)
	{
		map<const Outfit *, int> equipped;
		for(const Hardpoint &hardpoint : weapons)
			if(hardpoint.GetOutfit())
				++equipped[hardpoint.GetOutfit()];
		return equipped;
	}

	void LogWarning(const string &trueModelName, const string &name, string &&warning)
	{
		string shipID = trueModelName + (name.empty() ? ": " : " \"" + name + "\": ");
		Logger::LogError(shipID + std::move(warning));
	}

	// Transfer as many of the given outfits from the source ship to the target
	// ship as the source ship can remove and the target ship can handle. Returns the
	// items and amounts that were actually transferred (so e.g. callers can determine
	// how much material was transferred, if any).
	map<const Outfit *, int> TransferAmmo(const map<const Outfit *, int> &stockpile, Ship &from, Ship &to)
	{
		auto transferred = map<const Outfit *, int>{};
		for(auto &&item : stockpile)
		{
			assert(item.second > 0 && "stockpile count must be positive");
			int unloadable = abs(from.Attributes().CanAdd(*item.first, -item.second));
			int loadable = to.Attributes().CanAdd(*item.first, unloadable);
			if(loadable > 0)
			{
				from.AddOutfit(item.first, -loadable);
				to.AddOutfit(item.first, loadable);
				transferred[item.first] = loadable;
			}
		}
		return transferred;
	}

	// Ships which are scrambled have a chance for their weapons to jam,
	// delaying their firing for another reload cycle. The less energy
	// a ship has relative to its max and the more scrambled the ship is,
	// the higher the chance that a weapon will jam. The jam chance is
	// capped at 50%. Very small amounts of scrambling are ignored.
	// The scale is such that a weapon with a scrambling damage of 5 and a reload
	// of 60 (i.e. the ion cannon) will only ever push a ship to a jam chance
	// of 5% when it is at 100% energy.
	double CalculateJamChance(double maxEnergy, double scrambling)
	{
		double scale = maxEnergy * 220.;
		return scrambling > .1 ? min(0.5, scale ? scrambling / scale : 1.) : 0.;
	}
}



// Construct and Load() at the same time.
Ship::Ship(const DataNode &node)
{
	Load(node);
}



void Ship::Load(const DataNode &node)
{
	if(node.Size() >= 2)
		trueModelName = node.Token(1);
	if(node.Size() >= 3)
	{
		base = GameData::Ships().Get(trueModelName);
		variantName = node.Token(2);
	}
	isDefined = true;

	government = GameData::PlayerGovernment();

	// Note: I do not clear the attributes list here so that it is permissible
	// to override one ship definition with another.
	bool hasEngine = false;
	bool hasArmament = false;
	bool hasBays = false;
	bool hasExplode = false;
	bool hasLeak = false;
	bool hasFinalExplode = false;
	bool hasOutfits = false;
	bool hasDescription = false;
	for(const DataNode &child : node)
	{
		const string &key = child.Token(0);
		bool add = (key == "add");
		if(add && (child.Size() < 2 || child.Token(1) != "attributes"))
		{
			child.PrintTrace("Skipping invalid use of 'add' with " + (child.Size() < 2
					? "no key." : "key: " + child.Token(1)));
			continue;
		}
		if(key == "sprite")
			LoadSprite(child);
		else if(child.Token(0) == "thumbnail" && child.Size() >= 2)
			thumbnail = SpriteSet::Get(child.Token(1));
		else if(key == "name" && child.Size() >= 2)
			name = child.Token(1);
		else if(key == "display name" && child.Size() >= 2)
			displayModelName = child.Token(1);
		else if(key == "plural" && child.Size() >= 2)
			pluralModelName = child.Token(1);
		else if(key == "noun" && child.Size() >= 2)
			noun = child.Token(1);
		else if(key == "swizzle" && child.Size() >= 2)
			customSwizzle = child.Value(1);
		else if(key == "uuid" && child.Size() >= 2)
			uuid = EsUuid::FromString(child.Token(1));
		else if(key == "attributes" || add)
		{
			if(!add)
				baseAttributes.Load(child);
			else
			{
				addAttributes = true;
				attributes.Load(child);
			}
		}
		else if((key == "engine" || key == "reverse engine" || key == "steering engine") && child.Size() >= 3)
		{
			if(!hasEngine)
			{
				enginePoints.clear();
				reverseEnginePoints.clear();
				steeringEnginePoints.clear();
				hasEngine = true;
			}
			bool reverse = (key == "reverse engine");
			bool steering = (key == "steering engine");

			vector<EnginePoint> &editPoints = (!steering && !reverse) ? enginePoints :
				(reverse ? reverseEnginePoints : steeringEnginePoints);
			editPoints.emplace_back(0.5 * child.Value(1), 0.5 * child.Value(2),
				(child.Size() > 3 ? child.Value(3) : 1.));
			EnginePoint &engine = editPoints.back();
			if(reverse)
				engine.facing = Angle(180.);
			for(const DataNode &grand : child)
			{
				const string &grandKey = grand.Token(0);
				if(grandKey == "zoom" && grand.Size() >= 2)
					engine.zoom = grand.Value(1);
				else if(grandKey == "angle" && grand.Size() >= 2)
					engine.facing += Angle(grand.Value(1));
				else if(grandKey == "gimbal" && grand.Size() >= 2)
					engine.gimbal += Angle(grand.Value(1));
				else
				{
					for(unsigned j = 1; j < ENGINE_SIDE.size(); ++j)
						if(grandKey == ENGINE_SIDE[j])
							engine.side = j;
					if(steering)
						for(unsigned j = 1; j < STEERING_FACING.size(); ++j)
							if(grandKey == STEERING_FACING[j])
								engine.steering = j;
				}
			}
		}
		else if(key == "gun" || key == "turret")
		{
			if(!hasArmament)
			{
				armament = Armament();
				hasArmament = true;
			}
			const Outfit *outfit = nullptr;
			Point hardpoint;
			if(child.Size() >= 3)
			{
				hardpoint = Point(child.Value(1), child.Value(2));
				if(child.Size() >= 4)
					outfit = GameData::Outfits().Get(child.Token(3));
			}
			else
			{
				if(child.Size() >= 2)
					outfit = GameData::Outfits().Get(child.Token(1));
			}
			Hardpoint::BaseAttributes attributes;
			attributes.baseAngle = Angle(0.);
			attributes.isParallel = false;
			attributes.isOmnidirectional = true;
			bool drawUnder = (key == "gun");
			if(child.HasChildren())
			{
				bool defaultBaseAngle = true;
				for(const DataNode &grand : child)
				{
					bool needToCheckAngles = false;
					if(grand.Token(0) == "angle" && grand.Size() >= 2)
					{
						attributes.baseAngle = grand.Value(1);
						needToCheckAngles = true;
						defaultBaseAngle = false;
					}
					else if(grand.Token(0) == "parallel")
						attributes.isParallel = true;
					else if(grand.Token(0) == "arc" && grand.Size() >= 3)
					{
						attributes.isOmnidirectional = false;
						attributes.minArc = Angle(grand.Value(1));
						attributes.maxArc = Angle(grand.Value(2));
						needToCheckAngles = true;
						if(!Angle(0.).IsInRange(attributes.minArc, attributes.maxArc))
							grand.PrintTrace("Warning: Minimum arc is higher than maximum arc. Might not work as expected.");
					}
					else if(grand.Token(0) == "under")
						drawUnder = true;
					else if(grand.Token(0) == "over")
						drawUnder = false;
					else
						grand.PrintTrace("Warning: Child nodes of \"" + key
							+ "\" tokens can only be \"angle\", \"parallel\", or \"arc\":");

					if(needToCheckAngles && !defaultBaseAngle && !attributes.isOmnidirectional)
					{
						attributes.minArc += attributes.baseAngle;
						attributes.maxArc += attributes.baseAngle;
					}
				}
				if(!attributes.isOmnidirectional && defaultBaseAngle)
				{
					const Angle &first = attributes.minArc;
					const Angle &second = attributes.maxArc;
					attributes.baseAngle = first + (second - first).AbsDegrees() / 2.;
				}
			}
			if(key == "gun")
				armament.AddGunPort(hardpoint, attributes, drawUnder, outfit);
			else
				armament.AddTurret(hardpoint, attributes, drawUnder, outfit);
		}
		else if(key == "never disabled")
			neverDisabled = true;
		else if(key == "uncapturable")
			isCapturable = false;
		else if(((key == "fighter" || key == "drone") && child.Size() >= 3) ||
			(key == "bay" && child.Size() >= 4))
		{
			// While the `drone` and `fighter` keywords are supported for backwards compatibility, the
			// standard format is `bay <ship-category>`, with the same signature for other values.
			string category = "Fighter";
			int childOffset = 0;
			if(key == "drone")
				category = "Drone";
			else if(key == "bay")
			{
				category = child.Token(1);
				childOffset += 1;
			}

			if(!hasBays)
			{
				bays.clear();
				hasBays = true;
			}
			bays.emplace_back(child.Value(1 + childOffset), child.Value(2 + childOffset), category);
			Bay &bay = bays.back();
			for(int i = 3 + childOffset; i < child.Size(); ++i)
			{
				for(unsigned j = 1; j < BAY_SIDE.size(); ++j)
					if(child.Token(i) == BAY_SIDE[j])
						bay.side = j;
				for(unsigned j = 1; j < BAY_FACING.size(); ++j)
					if(child.Token(i) == BAY_FACING[j])
						bay.facing = BAY_ANGLE[j];
			}
			if(child.HasChildren())
				for(const DataNode &grand : child)
				{
					// Load in the effect(s) to be displayed when the ship launches.
					if(grand.Token(0) == "launch effect" && grand.Size() >= 2)
					{
						int count = grand.Size() >= 3 ? static_cast<int>(grand.Value(2)) : 1;
						const Effect *e = GameData::Effects().Get(grand.Token(1));
						bay.launchEffects.insert(bay.launchEffects.end(), count, e);
					}
					else if(grand.Token(0) == "angle" && grand.Size() >= 2)
						bay.facing = Angle(grand.Value(1));
					else
					{
						bool handled = false;
						for(unsigned i = 1; i < BAY_SIDE.size(); ++i)
							if(grand.Token(0) == BAY_SIDE[i])
							{
								bay.side = i;
								handled = true;
							}
						for(unsigned i = 1; i < BAY_FACING.size(); ++i)
							if(grand.Token(0) == BAY_FACING[i])
							{
								bay.facing = BAY_ANGLE[i];
								handled = true;
							}
						if(!handled)
							grand.PrintTrace("Skipping unrecognized attribute:");
					}
				}
		}
		else if(key == "leak" && child.Size() >= 2)
		{
			if(!hasLeak)
			{
				leaks.clear();
				hasLeak = true;
			}
			Leak leak(GameData::Effects().Get(child.Token(1)));
			if(child.Size() >= 3)
				leak.openPeriod = child.Value(2);
			if(child.Size() >= 4)
				leak.closePeriod = child.Value(3);
			leaks.push_back(leak);
		}
		else if(key == "explode" && child.Size() >= 2)
		{
			if(!hasExplode)
			{
				explosionEffects.clear();
				explosionTotal = 0;
				hasExplode = true;
			}
			int count = (child.Size() >= 3) ? child.Value(2) : 1;
			explosionEffects[GameData::Effects().Get(child.Token(1))] += count;
			explosionTotal += count;
		}
		else if(key == "final explode" && child.Size() >= 2)
		{
			if(!hasFinalExplode)
			{
				finalExplosions.clear();
				hasFinalExplode = true;
			}
			int count = (child.Size() >= 3) ? child.Value(2) : 1;
			finalExplosions[GameData::Effects().Get(child.Token(1))] += count;
		}
		else if(key == "outfits")
		{
			if(!hasOutfits)
			{
				outfits.clear();
				hasOutfits = true;
			}
			for(const DataNode &grand : child)
			{
				int count = (grand.Size() >= 2) ? grand.Value(1) : 1;
				if(count > 0)
					outfits[GameData::Outfits().Get(grand.Token(0))] += count;
				else
					grand.PrintTrace("Skipping invalid outfit count:");
			}

			// Verify we have at least as many installed outfits as were identified as "equipped."
			// If not (e.g. a variant definition), ensure FinishLoading equips into a blank slate.
			if(!hasArmament)
				for(const auto &pair : GetEquipped(Weapons()))
				{
					auto it = outfits.find(pair.first);
					if(it == outfits.end() || it->second < pair.second)
					{
						armament.UninstallAll();
						break;
					}
				}
		}
		else if(key == "cargo")
			cargo.Load(child);
		else if(key == "crew" && child.Size() >= 2)
			crew = static_cast<int>(child.Value(1));
		else if(key == "fuel" && child.Size() >= 2)
			fuel = child.Value(1);
		else if(key == "shields" && child.Size() >= 2)
			shields = child.Value(1);
		else if(key == "hull" && child.Size() >= 2)
			hull = child.Value(1);
		else if(key == "position" && child.Size() >= 3)
			position = Point(child.Value(1), child.Value(2));
		else if(key == "system" && child.Size() >= 2)
			currentSystem = GameData::Systems().Get(child.Token(1));
		else if(key == "planet" && child.Size() >= 2)
		{
			zoom = 0.;
			landingPlanet = GameData::Planets().Get(child.Token(1));
		}
		else if(key == "destination system" && child.Size() >= 2)
			targetSystem = GameData::Systems().Get(child.Token(1));
		else if(key == "parked")
			isParked = true;
		else if(key == "description" && child.Size() >= 2)
		{
			if(!hasDescription)
			{
				description.clear();
				hasDescription = true;
			}
			description += child.Token(1);
			description += '\n';
		}
		else if(key == "formation" && child.Size() >= 2)
			formationPattern = GameData::Formations().Get(child.Token(1));
		else if(key == "remove" && child.Size() >= 2)
		{
			if(child.Token(1) == "bays")
				removeBays = true;
			else
				child.PrintTrace("Skipping unsupported \"remove\":");
		}
		else if(key != "actions")
			child.PrintTrace("Skipping unrecognized attribute:");
	}

	// Variants will import their display and plural names from the base model in FinishLoading.
	if(variantName.empty())
	{
		if(displayModelName.empty())
			displayModelName = trueModelName;

		// If no plural model name was given, default to the model name with an 's' appended.
		// If the model name ends with an 's' or 'z', print a warning because the default plural will never be correct.
		if(pluralModelName.empty())
		{
			pluralModelName = displayModelName + 's';
			if(displayModelName.back() == 's' || displayModelName.back() == 'z')
				node.PrintTrace("Warning: explicit plural name definition required, but none is provided. Defaulting to \""
					+ pluralModelName + "\".");
		}
	}
}



// When loading a ship, some of the outfits it lists may not have been
// loaded yet. So, wait until everything has been loaded, then call this.
void Ship::FinishLoading(bool isNewInstance)
{
	// All copies of this ship should save pointers to the "explosion" weapon
	// definition stored safely in the ship model, which will not be destroyed
	// until GameData is when the program quits. Also copy other attributes of
	// the base model if no overrides were given.
	if(GameData::Ships().Has(trueModelName))
	{
		const Ship *model = GameData::Ships().Get(trueModelName);
		explosionWeapon = &model->BaseAttributes();
		if(displayModelName.empty())
			displayModelName = model->displayModelName;
		if(pluralModelName.empty())
			pluralModelName = model->pluralModelName;
		if(noun.empty())
			noun = model->noun;
		if(!thumbnail)
			thumbnail = model->thumbnail;
	}

	// If this ship has a base class, copy any attributes not defined here.
	// Exception: uncapturable and "never disabled" flags don't carry over.
	if(base && base != this)
	{
		if(!GetSprite())
			reinterpret_cast<Body &>(*this) = *base;
		if(customSwizzle == -1)
			customSwizzle = base->CustomSwizzle();
		if(baseAttributes.Attributes().empty())
			baseAttributes = base->baseAttributes;
		if(bays.empty() && !base->bays.empty() && !removeBays)
			bays = base->bays;
		if(enginePoints.empty())
			enginePoints = base->enginePoints;
		if(reverseEnginePoints.empty())
			reverseEnginePoints = base->reverseEnginePoints;
		if(steeringEnginePoints.empty())
			steeringEnginePoints = base->steeringEnginePoints;
		if(explosionEffects.empty())
		{
			explosionEffects = base->explosionEffects;
			explosionTotal = base->explosionTotal;
		}
		if(finalExplosions.empty())
			finalExplosions = base->finalExplosions;
		if(outfits.empty())
			outfits = base->outfits;
		if(description.empty())
			description = base->description;

		bool hasHardpoints = false;
		for(const Hardpoint &hardpoint : armament.Get())
			if(hardpoint.GetPoint())
				hasHardpoints = true;

		if(!hasHardpoints)
		{
			// Check if any hardpoint locations were not specified.
			auto bit = base->Weapons().begin();
			auto bend = base->Weapons().end();
			auto nextGun = armament.Get().begin();
			auto nextTurret = armament.Get().begin();
			auto end = armament.Get().end();
			Armament merged;
			for( ; bit != bend; ++bit)
			{
				if(!bit->IsTurret())
				{
					while(nextGun != end && nextGun->IsTurret())
						++nextGun;
					const Outfit *outfit = (nextGun == end) ? nullptr : nextGun->GetOutfit();
					merged.AddGunPort(bit->GetPoint() * 2., bit->GetBaseAttributes(), bit->IsUnder(), outfit);
					if(nextGun != end)
						++nextGun;
				}
				else
				{
					while(nextTurret != end && !nextTurret->IsTurret())
						++nextTurret;
					const Outfit *outfit = (nextTurret == end) ? nullptr : nextTurret->GetOutfit();
					merged.AddTurret(bit->GetPoint() * 2., bit->GetBaseAttributes(), bit->IsUnder(), outfit);
					if(nextTurret != end)
						++nextTurret;
				}
			}
			armament = merged;
		}
	}
	else if(removeBays)
		bays.clear();
	// Check that all the "equipped" weapons actually match what your ship
	// has, and that they are truly weapons. Remove any excess weapons and
	// warn if any non-weapon outfits are "installed" in a hardpoint.
	auto equipped = GetEquipped(Weapons());
	for(auto &it : equipped)
	{
		auto outfitIt = outfits.find(it.first);
		int amount = (outfitIt != outfits.end() ? outfitIt->second : 0);
		int excess = it.second - amount;
		if(excess > 0)
		{
			// If there are more hardpoints specifying this outfit than there
			// are instances of this outfit installed, remove some of them.
			armament.Add(it.first, -excess);
			it.second -= excess;

			LogWarning(VariantName(), Name(),
					"outfit \"" + it.first->TrueName() + "\" equipped but not included in outfit list.");
		}
		else if(!it.first->IsWeapon())
			// This ship was specified with a non-weapon outfit in a
			// hardpoint. Hardpoint::Install removes it, but issue a
			// warning so the definition can be fixed.
			LogWarning(VariantName(), Name(),
					"outfit \"" + it.first->TrueName() + "\" is not a weapon, but is installed as one.");
	}

	// Mark any drone that has no "automaton" value as an automaton, to
	// grandfather in the drones from before that attribute existed.
	if(baseAttributes.Category() == "Drone" && !baseAttributes.Get("automaton"))
		baseAttributes.Set("automaton", 1.);

	baseAttributes.Set("gun ports", armament.GunCount());
	baseAttributes.Set("turret mounts", armament.TurretCount());

	if(addAttributes)
	{
		// Store attributes from an "add attributes" node in the ship's
		// baseAttributes so they can be written to the save file.
		baseAttributes.Add(attributes);
		baseAttributes.AddLicenses(attributes);
		addAttributes = false;
	}
	// Add the attributes of all your outfits to the ship's base attributes.
	attributes = baseAttributes;
	vector<string> undefinedOutfits;
	for(const auto &it : outfits)
	{
		if(!it.first->IsDefined())
		{
			undefinedOutfits.emplace_back("\"" + it.first->TrueName() + "\"");
			continue;
		}
		attributes.Add(*it.first, it.second);
		// Some ship variant definitions do not specify which weapons
		// are placed in which hardpoint. Add any weapons that are not
		// yet installed to the ship's armament.
		if(it.first->IsWeapon())
		{
			int count = it.second;
			auto eit = equipped.find(it.first);
			if(eit != equipped.end())
				count -= eit->second;

			if(count)
			{
				count -= armament.Add(it.first, count);
				if(count)
					LogWarning(VariantName(), Name(),
						"weapon \"" + it.first->TrueName() + "\" installed, but insufficient slots to use it.");
			}
		}
	}
	if(!undefinedOutfits.empty())
	{
		bool plural = undefinedOutfits.size() > 1;
		// Print the ship name once, then all undefined outfits. If we're reporting for a stock ship, then it
		// doesn't have a name, and missing outfits aren't named yet either. A variant name might exist, though.
		string message;
		if(isYours)
		{
			message = "Player ship " + trueModelName + " \"" + name + "\":";
			string PREFIX = plural ? "\n\tUndefined outfit " : " undefined outfit ";
			for(auto &&outfit : undefinedOutfits)
				message += PREFIX + outfit;
		}
		else
		{
			message = variantName.empty() ? "Stock ship \"" + trueModelName + "\": "
				: trueModelName + " variant \"" + variantName + "\": ";
			message += to_string(undefinedOutfits.size()) + " undefined outfit" + (plural ? "s" : "") + " installed.";
		}

		Logger::LogError(message);
	}
	// Inspect the ship's armament to ensure that guns are in gun ports and
	// turrets are in turret mounts. This can only happen when the armament
	// is configured incorrectly in a ship or variant definition. Do not
	// bother printing this warning if the outfit is not fully defined.
	for(const Hardpoint &hardpoint : armament.Get())
	{
		const Outfit *outfit = hardpoint.GetOutfit();
		if(outfit && outfit->IsDefined()
				&& (hardpoint.IsTurret() != (outfit->Get("turret mounts") != 0.)))
		{
			string warning = (!isYours && !variantName.empty()) ? "variant \"" + variantName + "\"" : trueModelName;
			if(!name.empty())
				warning += " \"" + name + "\"";
			warning += ": outfit \"" + outfit->TrueName() + "\" installed as a ";
			warning += (hardpoint.IsTurret() ? "turret but is a gun.\n\tturret" : "gun but is a turret.\n\tgun");
			warning += to_string(2. * hardpoint.GetPoint().X()) + " " + to_string(2. * hardpoint.GetPoint().Y());
			warning += " \"" + outfit->TrueName() + "\"";
			Logger::LogError(warning);
		}
	}
	cargo.SetSize(attributes.Get("cargo space"));
	armament.FinishLoading();

	// Figure out how far from center the farthest hardpoint is.
	weaponRadius = 0.;
	for(const Hardpoint &hardpoint : armament.Get())
		weaponRadius = max(weaponRadius, hardpoint.GetPoint().Length());

	// Allocate enough firing bits for this ship.
	firingCommands.SetHardpoints(armament.Get().size());

	// If this ship is being instantiated for the first time, make sure its
	// crew, fuel, etc. are all refilled.
	if(isNewInstance)
		Recharge();

	// Ensure that all defined bays are of a valid category. Remove and warn about any
	// invalid bays. Add a default "launch effect" to any remaining internal bays if
	// this ship is crewed (i.e. pressurized).
	string warning;
	const auto &bayCategories = GameData::GetCategory(CategoryType::BAY);
	for(auto it = bays.begin(); it != bays.end(); )
	{
		Bay &bay = *it;
		if(!bayCategories.Contains(bay.category))
		{
			warning += "Invalid bay category: " + bay.category + "\n";
			it = bays.erase(it);
			continue;
		}
		else
			++it;
		if(bay.side == Bay::INSIDE && bay.launchEffects.empty() && Crew())
			bay.launchEffects.emplace_back(GameData::Effects().Get("basic launch"));
	}

	canBeCarried = bayCategories.Contains(attributes.Category());

	// Issue warnings if this ship has is misconfigured, e.g. is missing required values
	// or has negative outfit, cargo, weapon, or engine capacity.
	for(auto &&attr : set<string>{"outfit space", "cargo space", "weapon capacity", "engine capacity"})
	{
		double val = attributes.Get(attr);
		if(val < 0)
			warning += attr + ": " + Format::Number(val) + "\n";
	}
	if(attributes.Get("drag") <= 0.)
	{
		warning += "Defaulting " + string(attributes.Get("drag") ? "invalid" : "missing") + " \"drag\" attribute to 100.0\n";
		attributes.Set("drag", 100.);
	}

	// Calculate the values used to determine this ship's value and danger.
	attraction = CalculateAttraction();
	deterrence = CalculateDeterrence();

	if(!warning.empty())
	{
		// This check is mostly useful for variants and stock ships, which have
		// no names. Print the outfits to facilitate identifying this ship definition.
		string message = (!name.empty() ? "Ship \"" + name + "\" " : "") + "(" + VariantName() + "):\n";
		ostringstream outfitNames;
		outfitNames << "has outfits:\n";
		for(const auto &it : outfits)
			outfitNames << '\t' << it.second << " " + it.first->TrueName() << endl;
		Logger::LogError(message + warning + outfitNames.str());
	}

	// Ships read from a save file may have non-default shields or hull.
	// Perform a full IsDisabled calculation.
	isDisabled = true;
	isDisabled = IsDisabled();

	// Calculate this ship's jump information, e.g. how much it costs to jump, how far it can jump, how it can jump.
	navigation.Calibrate(*this);
	aiCache.Calibrate(*this);

	// A saved ship may have an invalid target system. Since all game data is loaded and all player events are
	// applied at this point, any target system that is not accessible should be cleared. Note: this does not
	// account for systems accessible via wormholes, but also does not need to as AI will route the ship properly.
	if(!isNewInstance && targetSystem)
	{
		string message = "Warning: " + string(isYours ? "player-owned " : "NPC ")
			+ trueModelName + " \"" + name + "\": Cannot reach target system \"" + targetSystem->TrueName();
		if(!currentSystem)
		{
			Logger::LogError(message + "\" (no current system).");
			targetSystem = nullptr;
		}
		else if(!currentSystem->Links().contains(targetSystem)
			&& (!navigation.JumpRange() || !currentSystem->JumpNeighbors(navigation.JumpRange()).contains(targetSystem)))
		{
			Logger::LogError(message + "\" by hyperlink or jump from system \"" + currentSystem->TrueName() + ".\"");
			targetSystem = nullptr;
		}
	}
}



// Check if this ship (model) and its outfits have been defined.
bool Ship::IsValid() const
{
	for(auto &&outfit : outfits)
		if(!outfit.first->IsDefined())
			return false;

	return isDefined;
}



// Save a full description of this ship, as currently configured.
void Ship::Save(DataWriter &out) const
{
	out.Write("ship", trueModelName);
	out.BeginChild();
	{
		out.Write("name", name);
		if(displayModelName != trueModelName)
			out.Write("display name", displayModelName);
		if(pluralModelName != displayModelName + 's')
			out.Write("plural", pluralModelName);
		if(!noun.empty())
			out.Write("noun", noun);
		SaveSprite(out);
		if(thumbnail)
			out.Write("thumbnail", thumbnail->Name());

		if(neverDisabled)
			out.Write("never disabled");
		if(!isCapturable)
			out.Write("uncapturable");
		if(customSwizzle >= 0)
			out.Write("swizzle", customSwizzle);

		out.Write("uuid", uuid.ToString());

		out.Write("attributes");
		out.BeginChild();
		{
			out.Write("category", baseAttributes.Category());
			out.Write("cost", baseAttributes.Cost());
			out.Write("mass", baseAttributes.Mass());
			for(const auto &it : baseAttributes.FlareSprites())
				for(int i = 0; i < it.second; ++i)
					it.first.SaveSprite(out, "flare sprite");
			for(const auto &it : baseAttributes.FlareSounds())
				for(int i = 0; i < it.second; ++i)
					out.Write("flare sound", it.first->Name());
			for(const auto &it : baseAttributes.ReverseFlareSprites())
				for(int i = 0; i < it.second; ++i)
					it.first.SaveSprite(out, "reverse flare sprite");
			for(const auto &it : baseAttributes.ReverseFlareSounds())
				for(int i = 0; i < it.second; ++i)
					out.Write("reverse flare sound", it.first->Name());
			for(const auto &it : baseAttributes.SteeringFlareSprites())
				for(int i = 0; i < it.second; ++i)
					it.first.SaveSprite(out, "steering flare sprite");
			for(const auto &it : baseAttributes.SteeringFlareSounds())
				for(int i = 0; i < it.second; ++i)
					out.Write("steering flare sound", it.first->Name());
			for(const auto &it : baseAttributes.AfterburnerEffects())
				for(int i = 0; i < it.second; ++i)
					out.Write("afterburner effect", it.first->Name());
			for(const auto &it : baseAttributes.JumpEffects())
				for(int i = 0; i < it.second; ++i)
					out.Write("jump effect", it.first->Name());
			for(const auto &it : baseAttributes.JumpSounds())
				for(int i = 0; i < it.second; ++i)
					out.Write("jump sound", it.first->Name());
			for(const auto &it : baseAttributes.JumpInSounds())
				for(int i = 0; i < it.second; ++i)
					out.Write("jump in sound", it.first->Name());
			for(const auto &it : baseAttributes.JumpOutSounds())
				for(int i = 0; i < it.second; ++i)
					out.Write("jump out sound", it.first->Name());
			for(const auto &it : baseAttributes.HyperSounds())
				for(int i = 0; i < it.second; ++i)
					out.Write("hyperdrive sound", it.first->Name());
			for(const auto &it : baseAttributes.HyperInSounds())
				for(int i = 0; i < it.second; ++i)
					out.Write("hyperdrive in sound", it.first->Name());
			for(const auto &it : baseAttributes.HyperOutSounds())
				for(int i = 0; i < it.second; ++i)
					out.Write("hyperdrive out sound", it.first->Name());
			for(const auto &it : baseAttributes.CargoScanSounds())
				for(int i = 0; i < it.second; ++i)
					out.Write("cargo scan sound", it.first->Name());
			for(const auto &it : baseAttributes.OutfitScanSounds())
				for(int i = 0; i < it.second; ++i)
					out.Write("outfit scan sound", it.first->Name());
			for(const auto &it : baseAttributes.Attributes())
				if(it.second)
					out.Write(it.first, it.second);
		}
		out.EndChild();

		out.Write("outfits");
		out.BeginChild();
		{
			using OutfitElement = pair<const Outfit *const, int>;
			WriteSorted(outfits,
				[](const OutfitElement *lhs, const OutfitElement *rhs)
					{ return lhs->first->TrueName() < rhs->first->TrueName(); },
				[&out](const OutfitElement &it)
				{
					if(it.second == 1)
						out.Write(it.first->TrueName());
					else
						out.Write(it.first->TrueName(), it.second);
				});
		}
		out.EndChild();

		cargo.Save(out);
		out.Write("crew", crew);
		out.Write("fuel", fuel);
		out.Write("shields", shields);
		out.Write("hull", hull);
		out.Write("position", position.X(), position.Y());

		for(const EnginePoint &point : enginePoints)
		{
			out.Write("engine", 2. * point.X(), 2. * point.Y());
			out.BeginChild();
			out.Write("zoom", point.zoom);
			out.Write("angle", point.facing.Degrees());
			out.Write("gimbal", point.gimbal.Degrees());
			out.Write(ENGINE_SIDE[point.side]);
			out.EndChild();

		}
		for(const EnginePoint &point : reverseEnginePoints)
		{
			out.Write("reverse engine", 2. * point.X(), 2. * point.Y());
			out.BeginChild();
			out.Write("zoom", point.zoom);
			out.Write("angle", point.facing.Degrees() - 180.);
			out.Write("gimbal", point.gimbal.Degrees());
			out.Write(ENGINE_SIDE[point.side]);
			out.EndChild();
		}
		for(const EnginePoint &point : steeringEnginePoints)
		{
			out.Write("steering engine", 2. * point.X(), 2. * point.Y());
			out.BeginChild();
			out.Write("zoom", point.zoom);
			out.Write("angle", point.facing.Degrees());
			out.Write("gimbal", point.gimbal.Degrees());
			out.Write(ENGINE_SIDE[point.side]);
			out.Write(STEERING_FACING[point.steering]);
			out.EndChild();
		}
		for(const Hardpoint &hardpoint : armament.Get())
		{
			const char *type = (hardpoint.IsTurret() ? "turret" : "gun");
			if(hardpoint.GetOutfit())
				out.Write(type, 2. * hardpoint.GetPoint().X(), 2. * hardpoint.GetPoint().Y(),
					hardpoint.GetOutfit()->TrueName());
			else
				out.Write(type, 2. * hardpoint.GetPoint().X(), 2. * hardpoint.GetPoint().Y());
			const auto &attributes = hardpoint.GetBaseAttributes();
			const double baseDegree = attributes.baseAngle.Degrees();
			const double firstArc = attributes.minArc.Degrees() - baseDegree;
			const double secondArc = attributes.maxArc.Degrees() - baseDegree;
			out.BeginChild();
			{
				if(baseDegree)
					out.Write("angle", baseDegree);
				if(attributes.isParallel)
					out.Write("parallel");
				if(!attributes.isOmnidirectional)
					out.Write("arc", firstArc, secondArc);
				if(hardpoint.IsUnder())
					out.Write("under");
				else
					out.Write("over");
			}
			out.EndChild();
		}
		for(const Bay &bay : bays)
		{
			double x = 2. * bay.point.X();
			double y = 2. * bay.point.Y();

			out.Write("bay", bay.category, x, y);

			if(!bay.launchEffects.empty() || bay.facing.Degrees() || bay.side)
			{
				out.BeginChild();
				{
					if(bay.facing.Degrees())
						out.Write("angle", bay.facing.Degrees());
					if(bay.side)
						out.Write(BAY_SIDE[bay.side]);
					for(const Effect *effect : bay.launchEffects)
						out.Write("launch effect", effect->Name());
				}
				out.EndChild();
			}
		}
		for(const Leak &leak : leaks)
			out.Write("leak", leak.effect->Name(), leak.openPeriod, leak.closePeriod);

		using EffectElement = pair<const Effect *const, int>;
		auto effectSort = [](const EffectElement *lhs, const EffectElement *rhs)
			{ return lhs->first->Name() < rhs->first->Name(); };
		WriteSorted(explosionEffects, effectSort, [&out](const EffectElement &it)
		{
			if(it.second)
				out.Write("explode", it.first->Name(), it.second);
		});
		WriteSorted(finalExplosions, effectSort, [&out](const EffectElement &it)
		{
			if(it.second)
				out.Write("final explode", it.first->Name(), it.second);
		});
		if(formationPattern)
			out.Write("formation", formationPattern->Name());
		if(currentSystem)
			out.Write("system", currentSystem->TrueName());
		else
		{
			// A carried ship is saved in its carrier's system.
			shared_ptr<const Ship> parent = GetParent();
			if(parent && parent->currentSystem)
				out.Write("system", parent->currentSystem->TrueName());
		}
		if(landingPlanet)
			out.Write("planet", landingPlanet->TrueName());
		if(targetSystem)
			out.Write("destination system", targetSystem->TrueName());
		if(isParked)
			out.Write("parked");
	}
	out.EndChild();
}



const EsUuid &Ship::UUID() const noexcept
{
	return uuid;
}



void Ship::SetUUID(const EsUuid &id)
{
	uuid.clone(id);
}



const string &Ship::Name() const
{
	return name;
}



// Set / Get the name of this class of ships, e.g. "Marauder Raven."
void Ship::SetTrueModelName(const string &model)
{
	this->trueModelName = model;
}



const string &Ship::TrueModelName() const
{
	return trueModelName;
}



const string &Ship::DisplayModelName() const
{
	return displayModelName;
}



const string &Ship::PluralModelName() const
{
	return pluralModelName;
}



// Get the name of this ship as a variant.
const string &Ship::VariantName() const
{
	return variantName.empty() ? trueModelName : variantName;
}



// Get the generic noun (e.g. "ship") to be used when describing this ship.
const string &Ship::Noun() const
{
	static const string SHIP = "ship";
	return noun.empty() ? SHIP : noun;
}



// Get this ship's description.
const string &Ship::Description() const
{
	return description;
}



// Get the shipyard thumbnail for this ship.
const Sprite *Ship::Thumbnail() const
{
	return thumbnail;
}



// Get this ship's cost.
int64_t Ship::Cost() const
{
	return attributes.Cost();
}



// Get the cost of this ship's chassis, with no outfits installed.
int64_t Ship::ChassisCost() const
{
	return baseAttributes.Cost();
}



int64_t Ship::Strength() const
{
	return Cost();
}



double Ship::Attraction() const
{
	return attraction;
}



double Ship::Deterrence() const
{
	return deterrence;
}



// Check if this ship is configured in such a way that it would be difficult
// or impossible to fly.
vector<string> Ship::FlightCheck() const
{
	auto checks = vector<string>{};

	double generation = attributes.Get("energy generation") - attributes.Get("energy consumption");
	double consuming = attributes.Get("fuel energy");
	double solar = attributes.Get("solar collection");
	double battery = attributes.Get("energy capacity");
	double energy = generation + consuming + solar + battery;
	double fuelChange = attributes.Get("fuel generation") - attributes.Get("fuel consumption");
	double fuelCapacity = attributes.Get("fuel capacity");
	double fuel = fuelCapacity + fuelChange;
	double thrust = attributes.Get("thrust");
	double reverseThrust = attributes.Get("reverse thrust");
	double afterburner = attributes.Get("afterburner thrust");
	double thrustEnergy = attributes.Get("thrusting energy");
	double turn = attributes.Get("turn");
	double turnEnergy = attributes.Get("turning energy");
	double hyperDrive = navigation.HasHyperdrive();
	double jumpDrive = navigation.HasJumpDrive();

	// Report the first error condition that will prevent takeoff:
	if(IdleHeat() >= MaximumHeat())
		checks.emplace_back("overheating!");
	else if(energy <= 0.)
		checks.emplace_back("no energy!");
	else if((energy - consuming <= 0.) && (fuel <= 0.))
		checks.emplace_back("no fuel!");
	else if(!thrust && !reverseThrust && !afterburner)
		checks.emplace_back("no thruster!");
	else if(!turn)
		checks.emplace_back("no steering!");

	// If no errors were found, check all warning conditions:
	if(checks.empty())
	{
		if(RequiredCrew() > attributes.Get("bunks"))
			checks.emplace_back("insufficient bunks?");
		if(!thrust && !reverseThrust)
			checks.emplace_back("afterburner only?");
		if(!thrust && !afterburner)
			checks.emplace_back("reverse only?");
		if(energy <= battery)
			checks.emplace_back("battery only?");
		if(energy < thrustEnergy)
			checks.emplace_back("limited thrust?");
		if(energy < turnEnergy)
			checks.emplace_back("limited turn?");
		if(energy - .8 * solar < .2 * (turnEnergy + thrustEnergy))
			checks.emplace_back("solar power?");
		if(fuel < 0.)
			checks.emplace_back("fuel?");
		if(!canBeCarried)
		{
			if(!hyperDrive && !jumpDrive)
				checks.emplace_back("no hyperdrive?");
			if(fuelCapacity < navigation.JumpFuel())
				checks.emplace_back("no fuel?");
		}
		for(const auto &it : outfits)
			if(it.first->IsWeapon() && it.first->FiringEnergy() > energy)
			{
				checks.emplace_back("insufficient energy to fire?");
				break;
			}
	}

	return checks;
}



void Ship::SetPosition(Point position)
{
	this->position = position;
}



void Ship::SetVelocity(Point velocity)
{
	this->velocity = velocity;
}



// Instantiate a newly-created ship in-flight.
void Ship::Place(Point position, Point velocity, Angle angle, bool isDeparting)
{
	this->position = position;
	this->velocity = velocity;
	this->angle = Angle();
	Turn(angle);

	// If landed, place the ship right above the planet.
	// Escorts should take off a bit behind their flagships.
	if(landingPlanet)
	{
		landingPlanet = nullptr;
		zoom = parent.lock() ? (-.2 + -.8 * Random::Real()) : 0.;
	}
	else
		zoom = 1.;
	// Make sure various special status values are reset.
	heat = IdleHeat();
	ionization = 0.;
	scrambling = 0.;
	disruption = 0.;
	slowness = 0.;
	discharge = 0.;
	corrosion = 0.;
	leakage = 0.;
	burning = 0.;
	shieldDelay = 0;
	hullDelay = 0;
	disabledRecoveryCounter = 0;
	isInvisible = !HasSprite();
	jettisoned.clear();
	jettisonedFromBay.clear();
	hyperspaceCount = 0;
	forget = 1;
	targetShip.reset();
	shipToAssist.reset();
	if(isDeparting)
		lingerSteps = 0;

	// The swizzle is only updated if this ship has a government or when it is departing
	// from a planet. Launching a carry from a carrier does not update its swizzle.
	if(government && isDeparting)
	{
		auto swizzle = customSwizzle >= 0 ? customSwizzle : government->GetSwizzle();
		SetSwizzle(swizzle);

		// Set swizzle for any carried ships too.
		for(const auto &bay : bays)
		{
			if(bay.ship)
				bay.ship->SetSwizzle(bay.ship->customSwizzle >= 0 ? bay.ship->customSwizzle : swizzle);
		}
	}
}



// Set the name of this particular ship.
void Ship::SetName(const string &name)
{
	this->name = name;
}



// Set which system this ship is in.
void Ship::SetSystem(const System *system)
{
	currentSystem = system;
	navigation.SetSystem(system);
}



void Ship::SetPlanet(const Planet *planet)
{
	zoom = !planet;
	landingPlanet = planet;
}



void Ship::SetGovernment(const Government *government)
{
	if(government)
		SetSwizzle(customSwizzle >= 0 ? customSwizzle : government->GetSwizzle());
	this->government = government;
}



void Ship::SetIsSpecial(bool special)
{
	isSpecial = special;
}



bool Ship::IsSpecial() const
{
	return isSpecial;
}



void Ship::SetIsYours(bool yours)
{
	isYours = yours;
}



bool Ship::IsYours() const
{
	return isYours;
}



void Ship::SetIsParked(bool parked)
{
	isParked = parked;
}



bool Ship::IsParked() const
{
	return isParked;
}



bool Ship::HasDeployOrder() const
{
	return shouldDeploy;
}



void Ship::SetDeployOrder(bool shouldDeploy)
{
	this->shouldDeploy = shouldDeploy;
}



const Personality &Ship::GetPersonality() const
{
	return personality;
}



void Ship::SetPersonality(const Personality &other)
{
	personality = other;
}



const Phrase *Ship::GetHailPhrase() const
{
	return hail;
}



void Ship::SetHailPhrase(const Phrase &phrase)
{
	hail = &phrase;
}



string Ship::GetHail(map<string, string> &&subs) const
{
	string hailStr = hail ? hail->Get() : government ? government->GetHail(isDisabled) : "";

	if(hailStr.empty())
		return hailStr;

	subs["<npc>"] = Name();
	return Format::Replace(hailStr, subs);
}



const ShipAICache &Ship::GetAICache() const
{
	return aiCache;
}



void Ship::UpdateCaches(bool massLessChange)
{
	if(massLessChange)
		aiCache.Calibrate(*this);
	else
	{
		aiCache.Recalibrate(*this);
		navigation.Recalibrate(*this);
	}
}



bool Ship::CanSendHail(const PlayerInfo &player, bool allowUntranslated) const
{
	const System *playerSystem = player.GetSystem();
	if(!playerSystem)
		return false;

	// Make sure this ship is in the same system as the player.
	if(GetSystem() != playerSystem)
		return false;

	// Player ships shouldn't send hails.
	const Government *gov = GetGovernment();
	if(!gov || IsYours())
		return false;

	// Make sure this ship is able to send a hail.
	if(CannotAct(Ship::ActionType::COMMUNICATION) || !Crew() || GetPersonality().IsMute() || GetPersonality().IsQuiet())
		return false;

	// Ships that don't share a language with the player shouldn't communicate when hailed directly.
	// Only random event hails should work, and only if the government explicitly has
	// untranslated hails. This is ensured by the allowUntranslated argument.
	if(!(allowUntranslated && gov->SendUntranslatedHails())
			&& !gov->Language().empty() && !player.Conditions().Get("language: " + gov->Language()))
		return false;

	return true;
}



// Set the commands for this ship to follow this timestep.
void Ship::SetCommands(const Command &command)
{
	commands = command;
}



void Ship::SetCommands(const FireCommand &firingCommand)
{
	firingCommands.UpdateWith(firingCommand);
}



const Command &Ship::Commands() const
{
	return commands;
}



const FireCommand &Ship::FiringCommands() const noexcept
{
	return firingCommands;
}



// Move this ship. A ship may create effects as it moves, in particular if
// it is in the process of blowing up. If this returns false, the ship
// should be deleted.
void Ship::Move(vector<Visual> &visuals, list<shared_ptr<Flotsam>> &flotsam)
{
	// Do nothing with ships that are being forgotten.
	if(StepFlags())
		return;

	// We're done if the ship was destroyed.
	const int destroyResult = StepDestroyed(visuals, flotsam);
	if(destroyResult > 0)
		return;

	const bool isBeingDestroyed = destroyResult;

	// Generate energy, heat, etc. if we're not being destroyed.
	if(!isBeingDestroyed)
		DoGeneration();

	DoPassiveEffects(visuals, flotsam);
	DoJettison(flotsam);
	DoCloakDecision();

	bool isUsingAfterburner = false;

	// Don't let the ship do anything else if it is being destroyed.
	if(!isBeingDestroyed)
	{
		// See if the ship is entering hyperspace.
		// If it is, nothing more needs to be done here.
		if(DoHyperspaceLogic(visuals))
			return;

		// Check if we're trying to land.
		// If we landed, we're done.
		if(DoLandingLogic())
			return;

		// Move the turrets.
		if(!isDisabled)
			armament.Aim(firingCommands);

		DoInitializeMovement();
		StepPilot();
		DoMovement(isUsingAfterburner);
		StepTargeting();
	}

	// Move the ship.
	position += velocity;

	// Show afterburner flares unless the ship is being destroyed.
	if(!isBeingDestroyed)
		DoEngineVisuals(visuals, isUsingAfterburner);

	// Start fading the damage overlay.
	if(damageOverlayTimer)
		--damageOverlayTimer;
}



// Launch any ships that are ready to launch.
void Ship::Launch(list<shared_ptr<Ship>> &ships, vector<Visual> &visuals)
{
	// Allow carried ships to launch from a disabled ship, but not from a ship that
	// is landing, jumping, or cloaked. If already destroyed (e.g. self-destructing),
	// eject any ships still docked, possibly destroying them in the process.
	bool ejecting = IsDestroyed();
	if(!ejecting && (!commands.Has(Command::DEPLOY) || zoom != 1.f || hyperspaceCount ||
			(cloak && !attributes.Get("cloaked deployment"))))
		return;

	for(Bay &bay : bays)
		if(bay.ship
			&& ((bay.ship->Commands().Has(Command::DEPLOY) && !Random::Int(40 + 20 * !bay.ship->attributes.Get("automaton")))
			|| (ejecting && !Random::Int(6))))
		{
			// Resupply any ships launching of their own accord.
			if(!ejecting)
			{
				// Determine which of the fighter's weapons we can restock.
				auto restockable = bay.ship->GetArmament().RestockableAmmo();
				auto toRestock = map<const Outfit *, int>{};
				for(auto &&ammo : restockable)
				{
					int count = OutfitCount(ammo);
					if(count > 0)
						toRestock.emplace(ammo, count);
				}
				auto takenAmmo = TransferAmmo(toRestock, *this, *bay.ship);
				bool tookAmmo = !takenAmmo.empty();
				if(tookAmmo)
				{
					// Update the carried mass cache.
					for(auto &&item : takenAmmo)
						carriedMass += item.first->Mass() * item.second;
				}

				// This ship will refuel naturally based on the carrier's fuel
				// collection, but the carrier may have some reserves to spare.
				double maxFuel = bay.ship->attributes.Get("fuel capacity");
				if(maxFuel)
				{
					double spareFuel = fuel - navigation.JumpFuel();
					if(spareFuel > 0.)
						TransferFuel(spareFuel, bay.ship.get());
					// If still low or out-of-fuel, re-stock the carrier and don't
					// launch, except if some ammo was taken (since we can fight).
					if(!tookAmmo && bay.ship->fuel < .25 * maxFuel)
					{
						TransferFuel(bay.ship->fuel, this);
						continue;
					}
				}
			}
			// Those being ejected may be destroyed if they are already injured.
			else if(bay.ship->Health() < Random::Real())
				bay.ship->SelfDestruct();

			ships.push_back(bay.ship);
			double maxV = bay.ship->MaxVelocity() * (1 + bay.ship->IsDestroyed());
			Point exitPoint = position + angle.Rotate(bay.point);
			// When ejected, ships depart haphazardly.
			Angle launchAngle = ejecting ? Angle(exitPoint - position) : angle + bay.facing;
			Point v = velocity + (.3 * maxV) * launchAngle.Unit() + (.2 * maxV) * Angle::Random().Unit();
			bay.ship->Place(exitPoint, v, launchAngle, false);
			bay.ship->SetSystem(currentSystem);
			bay.ship->SetParent(shared_from_this());
			bay.ship->UnmarkForRemoval();
			// Update the cached sum of carried ship masses.
			carriedMass -= bay.ship->Mass();
			// Create the desired launch effects.
			for(const Effect *effect : bay.launchEffects)
				visuals.emplace_back(*effect, exitPoint, velocity, launchAngle);

			bay.ship.reset();
		}
}



// Check if this ship is boarding another ship.
shared_ptr<Ship> Ship::Board(bool autoPlunder, bool nonDocking)
{
	if(!hasBoarded)
		return shared_ptr<Ship>();
	hasBoarded = false;

	shared_ptr<Ship> victim = GetTargetShip();
	if(CannotAct(Ship::ActionType::BOARD) || !victim || victim->IsDestroyed() || victim->GetSystem() != GetSystem())
		return shared_ptr<Ship>();

	// For a fighter or drone, "board" means "return to ship." Except when the ship is
	// explicitly of the nonDocking type.
	if(CanBeCarried() && !nonDocking)
	{
		SetTargetShip(shared_ptr<Ship>());
		if(!victim->IsDisabled() && victim->GetGovernment() == government)
			victim->Carry(shared_from_this());
		return shared_ptr<Ship>();
	}

	// Board a friendly ship, to repair or refuel it.
	if(!government->IsEnemy(victim->GetGovernment()))
	{
		SetShipToAssist(shared_ptr<Ship>());
		SetTargetShip(shared_ptr<Ship>());
		bool helped = victim->isDisabled;
		victim->hull = min(max(victim->hull, victim->MinimumHull() * 1.5), victim->MaxHull());
		victim->isDisabled = false;
		// Transfer some fuel if needed.
		if(victim->NeedsFuel() && CanRefuel(*victim))
		{
			helped = true;
			TransferFuel(victim->JumpFuelMissing(), victim.get());
		}
		// Transfer some energy, if needed.
		if(victim->Attributes().Get("energy capacity") > 0 && victim->energy < 200.)
		{
			helped = true;
			double toGive = max(attributes.Get("energy capacity") * 0.1, victim->Attributes().Get("energy capacity") * 0.2);
			TransferEnergy(max(200., toGive), victim.get());
		}
		if(helped)
		{
			pilotError = 120;
			victim->pilotError = 120;
		}
		return victim;
	}
	if(!victim->IsDisabled())
		return shared_ptr<Ship>();

	// If the boarding ship is the player, they will choose what to plunder.
	// Always take fuel and energy if you can.
	victim->TransferFuel(victim->fuel, this);
	victim->TransferEnergy(victim->energy, this);
	if(autoPlunder)
	{
		// Take any commodities that fit.
		victim->cargo.TransferAll(cargo, false);

		// Pause for two seconds before moving on.
		pilotError = 120;
	}

	// Stop targeting this ship (so you will not board it again right away).
	if(!autoPlunder || personality.Disables())
		SetTargetShip(shared_ptr<Ship>());
	return victim;
}



// Scan the target, if able and commanded to. Return a ShipEvent bitmask
// giving the types of scan that succeeded.
int Ship::Scan(const PlayerInfo &player)
{
	if(!commands.Has(Command::SCAN) || CannotAct(Ship::ActionType::SCAN))
		return 0;

	shared_ptr<const Ship> target = GetTargetShip();
	if(!(target && target->IsTargetable()))
		return 0;

	// The range of a scanner is proportional to the square root of its power.
	// Because of Pythagoras, if we use square-distance, we can skip this square root.
	double cargoDistanceSquared = attributes.Get("cargo scan power");
	double outfitDistanceSquared = attributes.Get("outfit scan power");

	// Bail out if this ship has no scanners.
	if(!cargoDistanceSquared && !outfitDistanceSquared)
		return 0;

	double cargoSpeed = attributes.Get("cargo scan efficiency");
	if(!cargoSpeed)
		cargoSpeed = cargoDistanceSquared;

	double outfitSpeed = attributes.Get("outfit scan efficiency");
	if(!outfitSpeed)
		outfitSpeed = outfitDistanceSquared;

	// Check how close this ship is to the target it is trying to scan.
	// To normalize 1 "scan power" to reach 100 pixels, divide this square distance by 100^2, or multiply by 0.0001.
	// Because this uses distance squared, to reach 200 pixels away you need 4 "scan power".
	double distanceSquared = target->position.DistanceSquared(position) * .0001;

	// Check the target's outfit and cargo space. A larger ship takes
	// longer to scan.  There's a minimum size below which a smaller ship
	// takes the same amount of time to scan. This avoids small sizes
	// being scanned instantly, or causing a divide by zero error at sizes
	// of 0.
	// If instantly scanning very small ships is desirable, this can be removed.
	// One point of scan opacity is the equivalent of an additional ton of cargo / outfit space
	const double outfitsSize = target->baseAttributes.Get("outfit space") + target->attributes.Get("outfit scan opacity");
	const double cargoSize = target->attributes.Get("cargo space") + target->attributes.Get("cargo scan opacity");
	double outfits = max(SCAN_MIN_OUTFIT_SPACE, outfitsSize) * SCAN_OUTFIT_FACTOR;
	double cargo = max(SCAN_MIN_CARGO_SPACE, cargoSize) * SCAN_CARGO_FACTOR;

	// Check if either scanner has finished scanning.
	bool startedScanning = false;
	int activeScanning = ShipEvent::NONE;
	int result = ShipEvent::NONE;
	auto doScan = [&distanceSquared, &startedScanning, &activeScanning, &result]
			(double &elapsed, const double speed, const double scannerRangeSquared,
					const double depth, const int event)
	-> void
	{
		if(elapsed >= SCAN_TIME)
			return;
		if(distanceSquared > scannerRangeSquared)
			return;

		startedScanning |= !elapsed;
		activeScanning |= event;

		// Total scan time is:
		// Proportional to e^(0.5 * (distance / range)^2),
		// which gives a gaussian relation between scan speed and distance.
		// And proportional to: depth^(2 / 3),
		// which means 8 times the cargo or outfit space takes 4 times as long to scan.
		// Therefore, scan progress each step is proportional to the reciprocals of these values.
		// This can be calculated by multiplying the exponents by -1.
		// Progress = (e^(-0.5 * (distance / range)^2))*depth^(-2 / 3).

		// Set a minimum scan range to avoid extreme values.
		const double distanceExponent = -distanceSquared / max<double>(1e-3, 2. * scannerRangeSquared);

		const double depthFactor = pow(depth, -2. / 3.);

		const double progress = exp(distanceExponent) * sqrt(speed) * depthFactor;

		// For slow scan rates, ensure maximum of 10 seconds to scan.
		if(progress <= LINEAR_RATE)
			elapsed += max(MIN_SCAN_STEPS, progress);
		// For fast scan rates, apply an exponential drop-off to prevent insta-scanning.
		else
			elapsed += SCAN_TIME - (SCAN_TIME - LINEAR_RATE) *
				exp(-(progress - LINEAR_RATE) / SCAN_TIME / SCAN_DROPOFF_EXPONENT);

		if(elapsed >= SCAN_TIME)
			result |= event;
	};
	doScan(cargoScan, cargoSpeed, cargoDistanceSquared, cargo, ShipEvent::SCAN_CARGO);
	doScan(outfitScan, outfitSpeed, outfitDistanceSquared, outfits, ShipEvent::SCAN_OUTFITS);

	// Play the scanning sound if the actor or the target is the player's ship.
	auto playScanSounds = [](const map<const Sound *, int> &sounds, Point &position)
	{
		if(sounds.empty())
			Audio::Play(Audio::Get("scan"), position, SoundCategory::SCAN);
		else
			for(const auto &sound : sounds)
				Audio::Play(sound.first, position, SoundCategory::SCAN);
	};
	if(attributes.Get("silent scans"))
	{
		// No sounds.
	}
	else if(isYours || (target->isYours))
	{
		if(activeScanning & ShipEvent::SCAN_CARGO)
			playScanSounds(attributes.CargoScanSounds(), position);
		if(activeScanning & ShipEvent::SCAN_OUTFITS)
			playScanSounds(attributes.OutfitScanSounds(), position);
	}

	bool isImportant = false;
	if(target->isYours)
		isImportant = target.get() == player.Flagship() || government->FinesContents(target.get(), player);

	if(startedScanning && isYours)
	{
		if(!target->Name().empty())
			Messages::Add("Attempting to scan the " + target->Noun() + " \"" + target->Name() + "\"."
				, Messages::Importance::Low);
		else
			Messages::Add("Attempting to scan the selected " + target->Noun() + "."
				, Messages::Importance::Low);

		if(target->GetGovernment()->IsProvokedOnScan() && target->CanSendHail(player))
		{
			// If this ship has no name, show its model name instead.
			string tag;
			const string &gov = target->GetGovernment()->GetName();
			if(!target->Name().empty())
				tag = gov + " " + target->Noun() + " \"" + target->Name() + "\": ";
			else
				tag = target->DisplayModelName() + " (" + gov + "): ";
			Messages::Add(tag + "Please refrain from scanning us or we will be forced to take action.",
				Messages::Importance::Highest);
		}
	}
	else if(startedScanning && target->isYours && isImportant)
		Messages::Add("The " + government->GetName() + " " + Noun() + " \""
				+ Name() + "\" is attempting to scan your ship \"" + target->Name() + "\".",
				Messages::Importance::Low);

	if(target->isYours && !isYours && isImportant)
	{
		if(result & ShipEvent::SCAN_CARGO)
			Messages::Add("The " + government->GetName() + " " + Noun() + " \""
					+ Name() + "\" completed its cargo scan of your ship \"" + target->Name() + "\".",
					Messages::Importance::High);
		if(result & ShipEvent::SCAN_OUTFITS)
			Messages::Add("The " + government->GetName() + " " + Noun() + " \""
					+ Name() + "\" completed its outfit scan of your ship \"" + target->Name()
					+ (target->Attributes().Get("inscrutable") > 0. ? "\" with no useful results." : "\"."),
					Messages::Importance::High);
	}

	// Some governments are provoked when a scan is completed on one of their ships.
	const Government *gov = target->GetGovernment();
	if(result && gov && gov->IsProvokedOnScan() && !gov->IsEnemy(government)
			&& (target->Shields() < .9 || target->Hull() < .9 || !target->GetPersonality().IsForbearing())
			&& !target->GetPersonality().IsPacifist())
		result |= ShipEvent::PROVOKE;

	return result;
}



// Find out what fraction of the scan is complete.
double Ship::CargoScanFraction() const
{
	return cargoScan / SCAN_TIME;
}



double Ship::OutfitScanFraction() const
{
	return outfitScan / SCAN_TIME;
}



// Fire any primary or secondary weapons that are ready to fire. Determines
// if any special weapons (e.g. anti-missile, tractor beam) are ready to fire.
// The firing of special weapons is handled separately.
void Ship::Fire(vector<Projectile> &projectiles, vector<Visual> &visuals)
{
	isInSystem = true;
	forget = 0;

	// A ship that is about to die creates a special single-turn "projectile"
	// representing its death explosion.
	if(IsDestroyed() && explosionCount == explosionTotal && explosionWeapon)
		projectiles.emplace_back(position, explosionWeapon);

	if(CannotAct(Ship::ActionType::FIRE))
		return;

	antiMissileRange = 0.;
	tractorBeamRange = 0.;
	tractorFlotsam.clear();

	double jamChance = CalculateJamChance(Energy(), scrambling);

	const vector<Hardpoint> &hardpoints = armament.Get();
	for(unsigned i = 0; i < hardpoints.size(); ++i)
	{
		const Weapon *weapon = hardpoints[i].GetOutfit();
		if(weapon && CanFire(weapon))
		{
			if(weapon->AntiMissile())
				antiMissileRange = max(antiMissileRange, weapon->Velocity() + weaponRadius);
			else if(weapon->TractorBeam())
				tractorBeamRange = max(tractorBeamRange, weapon->Velocity() + weaponRadius);
			else if(firingCommands.HasFire(i))
			{
				armament.Fire(i, *this, projectiles, visuals, Random::Real() < jamChance);
				if(cloak)
				{
					double cloakingFiring = attributes.Get("cloaked firing");
					// Any negative value means shooting does not decloak.
					if(cloakingFiring > 0)
						cloak -= cloakingFiring;
				}
			}
		}
	}

	armament.Step(*this);
}



bool Ship::HasAntiMissile() const
{
	return antiMissileRange;
}



bool Ship::HasTractorBeam() const
{
	return tractorBeamRange;
}



// Fire an anti-missile.
bool Ship::FireAntiMissile(const Projectile &projectile, vector<Visual> &visuals)
{
	if(projectile.Position().Distance(position) > antiMissileRange)
		return false;
	if(CannotAct(Ship::ActionType::FIRE))
		return false;

	double jamChance = CalculateJamChance(Energy(), scrambling);

	const vector<Hardpoint> &hardpoints = armament.Get();
	for(unsigned i = 0; i < hardpoints.size(); ++i)
	{
		const Weapon *weapon = hardpoints[i].GetOutfit();
		if(weapon && CanFire(weapon))
			if(armament.FireAntiMissile(i, *this, projectile, visuals, Random::Real() < jamChance))
				return true;
	}

	return false;
}



// Fire tractor beams at the given flotsam. Returns a Point representing the net
// pull on the flotsam from this ship's tractor beams.
Point Ship::FireTractorBeam(const Flotsam &flotsam, vector<Visual> &visuals)
{
	Point pullVector;
	if(flotsam.Position().Distance(position) > tractorBeamRange)
		return pullVector;
	if(CannotAct(ActionType::FIRE))
		return pullVector;
	// Don't waste energy on flotsams that you can't pick up.
	if(!CanPickUp(flotsam))
		return pullVector;
	if(IsYours())
	{
		const auto flotsamSetting = Preferences::GetFlotsamCollection();
		if(flotsamSetting == Preferences::FlotsamCollection::OFF)
			return pullVector;
		if(!GetParent() && flotsamSetting == Preferences::FlotsamCollection::ESCORT)
			return pullVector;
		if(GetParent() && flotsamSetting == Preferences::FlotsamCollection::FLAGSHIP)
			return pullVector;
	}

	double jamChance = CalculateJamChance(Energy(), scrambling);

	bool opportunisticEscorts = !Preferences::Has("Turrets focus fire");
	const vector<Hardpoint> &hardpoints = armament.Get();
	for(unsigned i = 0; i < hardpoints.size(); ++i)
	{
		const Weapon *weapon = hardpoints[i].GetOutfit();
		if(weapon && CanFire(weapon))
			if(armament.FireTractorBeam(i, *this, flotsam, visuals, Random::Real() < jamChance))
			{
				Point hardpointPos = Position() + Zoom() * Facing().Rotate(hardpoints[i].GetPoint());
				// Heavier flotsam are harder to pull.
				pullVector += (hardpointPos - flotsam.Position()).Unit() * weapon->TractorBeam() / flotsam.Mass();
				// Remember that this flotsam is being pulled by a tractor beam so that this ship
				// doesn't try to manually collect it.
				tractorFlotsam.insert(&flotsam);
				// If this ship is opportunistic, then only fire one tractor beam at each flostam.
				if(personality.IsOpportunistic() || (isYours && opportunisticEscorts))
					break;
			}
	}
	return pullVector;
}



const System *Ship::GetSystem() const
{
	return currentSystem;
}



const System *Ship::GetActualSystem() const
{
	auto p = GetParent();
	return currentSystem ? currentSystem : (p ? p->GetSystem() : nullptr);
}



// If the ship is landed, get the planet it has landed on.
const Planet *Ship::GetPlanet() const
{
	return zoom ? nullptr : landingPlanet;
}



bool Ship::IsCapturable() const
{
	return isCapturable;
}



bool Ship::IsTargetable() const
{
	return (zoom == 1.f && !explosionRate && !forget && !isInvisible && !IsCloaked()
		&& hull >= 0. && hyperspaceCount < 70);
}



bool Ship::IsOverheated() const
{
	return isOverheated;
}



bool Ship::IsDisabled() const
{
	if(!isDisabled)
		return false;

	double minimumHull = MinimumHull();
	bool needsCrew = RequiredCrew() != 0;
	return (hull < minimumHull || (!crew && needsCrew));
}



bool Ship::IsBoarding() const
{
	return isBoarding;
}



bool Ship::IsLanding() const
{
	return landingPlanet;
}



bool Ship::IsFleeing() const
{
	return isFleeing;
}



// Check if this ship is currently able to begin landing on its target.
bool Ship::CanLand() const
{
	if(!GetTargetStellar() || !GetTargetStellar()->GetPlanet() || isDisabled || IsDestroyed())
		return false;

	if(!GetTargetStellar()->GetPlanet()->CanLand(*this))
		return false;

	if(commands.Has(Command::WAIT))
		return false;

	Point distance = GetTargetStellar()->Position() - position;
	double speed = velocity.Length();

	return (speed < 1. && distance.Length() < GetTargetStellar()->Radius());
}



bool Ship::CannotAct(ActionType actionType) const
{
	bool cannotAct = zoom != 1.f || isDisabled || hyperspaceCount || pilotError ||
		(actionType == ActionType::COMMUNICATION && !Crew());
	if(cannotAct)
		return true;
	bool canActCloaked = true;
	if(cloak)
		switch(actionType)
		{
			case ActionType::AFTERBURNER:
				canActCloaked = attributes.Get("cloaked afterburner");
				break;
			case ActionType::BOARD:
				canActCloaked = attributes.Get("cloaked boarding");
				break;
			case ActionType::COMMUNICATION:
				canActCloaked = attributes.Get("cloaked communication");
				break;
			case ActionType::FIRE:
				canActCloaked = attributes.Get("cloaked firing");
				break;
			case ActionType::PICKUP:
				canActCloaked = attributes.Get("cloaked pickup");
				break;
			case ActionType::SCAN:
				canActCloaked = attributes.Get("cloaked scanning");
				break;
		}
	return (cloak == 1. && !canActCloaked) || (cloak != 1. && cloak && !cloakDisruption && !canActCloaked);
}



double Ship::Cloaking() const
{
	return isInvisible ? 1. : cloak;
}



bool Ship::IsEnteringHyperspace() const
{
	return hyperspaceSystem;
}



bool Ship::IsHyperspacing() const
{
	return GetHyperspacePercentage() != 0;
}



int Ship::GetHyperspacePercentage() const
{
	return hyperspaceCount;
}



// Check if this ship is hyperspacing, specifically via a jump drive.
bool Ship::IsUsingJumpDrive() const
{
	return (hyperspaceSystem || hyperspaceCount) && isUsingJumpDrive;
}



// Check if this ship is allowed to land on this planet, accounting for its personality.
bool Ship::IsRestrictedFrom(const Planet &planet) const
{
	// The player's ships have no travel restrictions.
	if(isYours || !government)
		return false;

	bool restrictedByGov = government->IsRestrictedFrom(planet);
	// Special ships (such as NPCs) are unrestricted by default and must be explicitly restricted
	// by their government's travel restrictions in order to follow them.
	if(isSpecial)
		return personality.IsRestricted() && restrictedByGov;
	return !personality.IsUnrestricted() && restrictedByGov;
}



// Check if this ship is allowed to enter this system, accounting for its personality.
bool Ship::IsRestrictedFrom(const System &system) const
{
	// The player's ships have no travel restrictions.
	if(isYours || !government)
		return false;

	bool restrictedByGov = government->IsRestrictedFrom(system);
	// Special ships (such as NPCs) are unrestricted by default and must be explicitly restricted
	// by their government's travel restrictions in order to follow them.
	if(isSpecial)
		return personality.IsRestricted() && restrictedByGov;
	return !personality.IsUnrestricted() && restrictedByGov;
}



// Check if this ship is currently able to enter hyperspace to its target.
bool Ship::IsReadyToJump(bool waitingIsReady) const
{
	// Ships can't jump while waiting for someone else, carried, or if already jumping.
	if(IsDisabled() || (!waitingIsReady && commands.Has(Command::WAIT))
			|| hyperspaceCount || !targetSystem || !currentSystem)
		return false;

	// Check if the target system is valid and there is enough fuel to jump.
	pair<JumpType, double> jumpUsed = navigation.GetCheapestJumpType(targetSystem);
	double fuelCost = jumpUsed.second;
	if(!fuelCost || fuel < fuelCost)
		return false;

	Point direction = targetSystem->Position() - currentSystem->Position();
	bool isJump = (jumpUsed.first == JumpType::JUMP_DRIVE);
	double scramThreshold = attributes.Get("scram drive");

	// If the system has a departure distance the ship is only allowed to leave the system
	// if it is beyond this distance.
	double departure = isJump ?
		currentSystem->JumpDepartureDistance() * currentSystem->JumpDepartureDistance()
		: currentSystem->HyperDepartureDistance() * currentSystem->HyperDepartureDistance();
	if(position.LengthSquared() <= departure)
		return false;


	// The ship can only enter hyperspace if it is traveling slowly enough
	// and pointed in the right direction.
	if(!isJump && scramThreshold)
	{
		const double deviation = fabs(direction.Unit().Cross(velocity));
		if(deviation > scramThreshold)
			return false;
	}
	else if(velocity.Length() > attributes.Get("jump speed"))
		return false;

	if(!isJump)
	{
		// Figure out if we're within one turn step of facing this system.
		const bool left = direction.Cross(angle.Unit()) < 0.;
		const Angle turned = angle + TurnRate() * (left - !left);
		const bool stillLeft = direction.Cross(turned.Unit()) < 0.;

		if(left == stillLeft && turned != Angle(direction))
			return false;
	}

	return true;
}



// Get this ship's custom swizzle.
int Ship::CustomSwizzle() const
{
	return customSwizzle;
}



// Check if the ship is thrusting. If so, the engine sound should be played.
bool Ship::IsThrusting() const
{
	return isThrusting;
}



bool Ship::IsReversing() const
{
	return isReversing;
}



bool Ship::IsSteering() const
{
	return isSteering;
}



double Ship::SteeringDirection() const
{
	return steeringDirection;
}



// Get the points from which engine flares should be drawn.
const vector<Ship::EnginePoint> &Ship::EnginePoints() const
{
	return enginePoints;
}



const vector<Ship::EnginePoint> &Ship::ReverseEnginePoints() const
{
	return reverseEnginePoints;
}



const vector<Ship::EnginePoint> &Ship::SteeringEnginePoints() const
{
	return steeringEnginePoints;
}



// Reduce a ship's hull to low enough to disable it. This is so a ship can be
// created as a derelict.
void Ship::Disable()
{
	shields = 0.;
	hull = min(hull, .5 * MinimumHull());
	isDisabled = true;
}



// Mark a ship as destroyed.
void Ship::Destroy()
{
	hull = -1.;
}



// Trigger the death of this ship.
void Ship::SelfDestruct()
{
	Destroy();
	explosionRate = 1024;
}



void Ship::Restore()
{
	hull = 0.;
	explosionCount = 0;
	explosionRate = 0;
	UnmarkForRemoval();
	Recharge();
}



bool Ship::IsDamaged() const
{
	// Account for ships with no shields when determining if they're damaged.
	return (MaxShields() != 0 && Shields() != 1.) || Hull() != 1.;
}



// Check if this ship has been destroyed.
bool Ship::IsDestroyed() const
{
	return (hull < 0.);
}



// Recharge and repair this ship (e.g. because it has landed).
void Ship::Recharge(int rechargeType, bool hireCrew)
{
	if(IsDestroyed())
		return;

	if(hireCrew)
		crew = min<int>(max(crew, RequiredCrew()), attributes.Get("bunks"));
	pilotError = 0;
	pilotOkay = 0;

	if((rechargeType & Port::RechargeType::Shields) || attributes.Get("shield generation"))
		shields = MaxShields();
	if((rechargeType & Port::RechargeType::Hull) || attributes.Get("hull repair rate"))
		hull = MaxHull();
	if((rechargeType & Port::RechargeType::Energy) || attributes.Get("energy generation"))
		energy = attributes.Get("energy capacity");
	if((rechargeType & Port::RechargeType::Fuel) || attributes.Get("fuel generation"))
		fuel = attributes.Get("fuel capacity");

	heat = IdleHeat();
	ionization = 0.;
	scrambling = 0.;
	disruption = 0.;
	slowness = 0.;
	discharge = 0.;
	corrosion = 0.;
	leakage = 0.;
	burning = 0.;
	shieldDelay = 0;
	hullDelay = 0;
	disabledRecoveryCounter = 0;
}



bool Ship::CanRefuel(const Ship &other) const
{
	return (fuel - navigation.JumpFuel(targetSystem) >= other.JumpFuelMissing());
}



bool Ship::CanGiveEnergy(const Ship &other) const
{
	double toGive = min(other.attributes.Get("energy capacity"), max(200., other.attributes.Get("energy capacity") * 0.2));
	return energy >= 2 * toGive;
}



double Ship::TransferFuel(double amount, Ship *to)
{
	amount = max(fuel - attributes.Get("fuel capacity"), amount);
	if(to)
	{
		amount = min(to->attributes.Get("fuel capacity") - to->fuel, amount);
		to->fuel += amount;
	}
	fuel -= amount;
	return amount;
}



double Ship::TransferEnergy(double amount, Ship *to)
{
	amount = max(energy - attributes.Get("energy capacity"), amount);
	if(to)
	{
		amount = min(to->attributes.Get("energy capacity") - to->energy, amount);
		to->energy += amount;
	}
	energy -= amount;
	return amount;
}



// Convert this ship from one government to another, as a result of boarding
// actions (if the player is capturing) or player death (poor decision-making).
// Returns the number of crew transferred from the capturer.
int Ship::WasCaptured(const shared_ptr<Ship> &capturer)
{
	// Repair up to the point where this ship is just barely not disabled.
	hull = min(max(hull, MinimumHull() * 1.5), MaxHull());
	isDisabled = false;

	// Set the new government.
	government = capturer->GetGovernment();

	// Transfer some crew over. Only transfer the bare minimum unless even that
	// is not possible, in which case, share evenly.
	int totalRequired = capturer->RequiredCrew() + RequiredCrew();
	int transfer = RequiredCrew() - crew;
	if(transfer > 0)
	{
		if(totalRequired > capturer->Crew() + crew)
			transfer = max(crew ? 0 : 1, (capturer->Crew() * transfer) / totalRequired);
		capturer->AddCrew(-transfer);
		AddCrew(transfer);
	}

	// Clear this ship's previous targets.
	ClearTargetsAndOrders();
	// Set the capturer as this ship's parent.
	SetParent(capturer);

	// This ship behaves like its new parent does.
	isSpecial = capturer->isSpecial;
	isYours = capturer->isYours;
	personality = capturer->personality;

	// Fighters should flee a disabled ship, but if the player manages to capture
	// the ship before they flee, the fighters are captured, too.
	for(const Bay &bay : bays)
		if(bay.ship)
			bay.ship->WasCaptured(capturer);
	// If a flagship is captured, its escorts become independent.
	for(const auto &it : escorts)
	{
		shared_ptr<Ship> escort = it.lock();
		if(escort)
			escort->parent.reset();
	}
	// This ship should not care about its now-unallied escorts.
	escorts.clear();

	return transfer;
}



// Clear all orders and targets this ship has (after capture or transfer of control).
void Ship::ClearTargetsAndOrders()
{
	commands.Clear();
	firingCommands.Clear();
	SetTargetShip(shared_ptr<Ship>());
	SetTargetStellar(nullptr);
	SetTargetSystem(nullptr);
	shipToAssist.reset();
	targetAsteroid.reset();
	targetFlotsam.reset();
	hyperspaceSystem = nullptr;
	landingPlanet = nullptr;
}



// Get characteristics of this ship, as a fraction between 0 and 1.
double Ship::Shields() const
{
	double maximum = MaxShields();
	return maximum ? min(1., shields / maximum) : 0.;
}



double Ship::Hull() const
{
	double maximum = MaxHull();
	return maximum ? min(1., hull / maximum) : 1.;
}



double Ship::Fuel() const
{
	double maximum = attributes.Get("fuel capacity");
	return maximum ? min(1., fuel / maximum) : 0.;
}



double Ship::Energy() const
{
	double maximum = attributes.Get("energy capacity");
	return maximum ? min(1., energy / maximum) : (hull > 0.) ? 1. : 0.;
}



// Allow returning a heat value greater than 1 (i.e. conveying how overheated
// this ship has become).
double Ship::Heat() const
{
	double maximum = MaximumHeat();
	return maximum ? heat / maximum : 1.;
}



// Get the ship's "health," where <=0 is disabled and 1 means full health.
double Ship::Health() const
{
	double minimumHull = MinimumHull();
	double hullDivisor = MaxHull() - minimumHull;
	double divisor = MaxShields() + hullDivisor;
	// This should not happen, but just in case.
	if(divisor <= 0. || hullDivisor <= 0.)
		return 0.;

	double spareHull = hull - minimumHull;
	// Consider hull-only and pooled health, compensating for any reductions by disruption damage.
	return min(spareHull / hullDivisor, (spareHull + shields / (1. + disruption * .01)) / divisor);
}



// Get the hull fraction at which this ship is disabled.
double Ship::DisabledHull() const
{
	double hull = MaxHull();
	double minimumHull = MinimumHull();

	return (hull > 0. ? minimumHull / hull : 0.);
}



// Get the maximum shield and hull values of the ship, accounting for multipliers.
double Ship::MaxShields() const
{
	return attributes.Get("shields") * (1 + attributes.Get("shield multiplier"));
}


double Ship::MaxHull() const
{
	return attributes.Get("hull") * (1 + attributes.Get("hull multiplier"));
}



// Get the actual shield level of the ship.
double Ship::ShieldLevel() const
{
	return shields;
}



// Get how disrupted this ship's shields are.
double Ship::DisruptionLevel() const
{
	return disruption;
}



// Get the (absolute) amount of hull that needs to be damaged until the
// ship becomes disabled. Returns 0 if the ships hull is already below the
// disabled threshold.
double Ship::HullUntilDisabled() const
{
	// Ships become disabled when they surpass their minimum hull threshold,
	// not when they are directly on it, so account for this by adding a small amount
	// of hull above the current hull level.
	return max(0., hull + 0.25 - MinimumHull());
}



// Returns the remaining damage timer, for the damage overlay.
int Ship::DamageOverlayTimer() const
{
	return damageOverlayTimer;
}



const ShipJumpNavigation &Ship::JumpNavigation() const
{
	return navigation;
}



int Ship::JumpsRemaining(bool followParent) const
{
	// Make sure this ship has some sort of hyperdrive, and if so return how
	// many jumps it can make.
	double jumpFuel = 0.;
	if(!targetSystem && followParent)
	{
		// If this ship has no destination, the parent's substitutes for it,
		// but only if the location is reachable.
		auto p = GetParent();
		if(p)
			jumpFuel = navigation.JumpFuel(p->GetTargetSystem());
	}
	if(!jumpFuel)
		jumpFuel = navigation.JumpFuel(targetSystem);
	return jumpFuel ? fuel / jumpFuel : 0.;
}



bool Ship::NeedsFuel(bool followParent) const
{
	double jumpFuel = 0.;
	if(!targetSystem && followParent)
	{
		// If this ship has no destination, the parent's substitutes for it,
		// but only if the location is reachable.
		auto p = GetParent();
		if(p)
			jumpFuel = navigation.JumpFuel(p->GetTargetSystem());
	}
	if(!jumpFuel)
		jumpFuel = navigation.JumpFuel(targetSystem);
	return (fuel < jumpFuel) && (attributes.Get("fuel capacity") >= jumpFuel);
}



bool Ship::NeedsEnergy() const
{
	return attributes.Get("energy capacity") && !energy && !attributes.Get("energy generation")
			&& !attributes.Get("fuel energy") && !attributes.Get("solar collection");
}



double Ship::JumpFuelMissing() const
{
	// Used for smart refueling: transfer only as much as really needed
	// includes checking if fuel cap is high enough at all
	double jumpFuel = navigation.JumpFuel(targetSystem);
	if(!jumpFuel || fuel > jumpFuel || jumpFuel > attributes.Get("fuel capacity"))
		return 0.;

	return jumpFuel - fuel;
}



// Get the heat level at idle.
double Ship::IdleHeat() const
{
	// This ship's cooling ability:
	double coolingEfficiency = CoolingEfficiency();
	double cooling = coolingEfficiency * attributes.Get("cooling");
	double activeCooling = coolingEfficiency * attributes.Get("active cooling");

	// Idle heat is the heat level where:
	// heat = heat - heat * diss + heatGen - cool - activeCool * heat / maxHeat
	// heat = heat - heat * (diss + activeCool / maxHeat) + (heatGen - cool)
	// heat * (diss + activeCool / maxHeat) = (heatGen - cool)
	double production = max(0., attributes.Get("heat generation") - cooling);
	double dissipation = HeatDissipation() + activeCooling / MaximumHeat();
	if(!dissipation) return production ? numeric_limits<double>::max() : 0;
	return production / dissipation;
}



// Get the heat dissipation, in heat units per heat unit per frame.
double Ship::HeatDissipation() const
{
	return .001 * attributes.Get("heat dissipation");
}



// Get the maximum heat level, in heat units (not temperature).
double Ship::MaximumHeat() const
{
	return MAXIMUM_TEMPERATURE * (cargo.Used() + attributes.Mass() + attributes.Get("heat capacity"));
}



bool Ship::IsCloaked() const
{
	return Cloaking() == 1.;
}



double Ship::CloakingSpeed() const
{
	return attributes.Get("cloak") + attributes.Get("cloak by mass") * 1000. / Mass();
}



bool Ship::Phases(Projectile &projectile) const
{
	// No Phasing if we are not cloaked, or not having cloak phasing.
	if(!IsCloaked() || attributes.Get("cloak phasing") == 0)
		return false;

	// Check for full phasing first, to avoid more expensive lookups.
	if(attributes.Get("cloak phasing") >= 1 || projectile.Phases(*this))
		return true;

	// Perform the most expensive checks last.
	// If multiple ships with partial phasing are stacked on top of each other, then the chance of collision increases
	// significantly, because each ship in the firing-line resets the SetPhase of the previous one. But such stacks
	// are rare, so we are not going to do anything special for this.
	if(attributes.Get("cloak phasing") >= Random::Real())
	{
		projectile.SetPhases(this);
		return true;
	}

	return false;
}



// Calculate the multiplier for cooling efficiency.
double Ship::CoolingEfficiency() const
{
	// This is an S-curve where the efficiency is 100% if you have no outfits
	// that create "cooling inefficiency", and as that value increases the
	// efficiency stays high for a while, then drops off, then approaches 0.
	double x = attributes.Get("cooling inefficiency");
	return 2. + 2. / (1. + exp(x / -2.)) - 4. / (1. + exp(x / -4.));
}



int Ship::Crew() const
{
	return crew;
}



// Calculate the drag on this ship. The drag can be no greater than the mass.
double Ship::Drag() const
{
	double drag = attributes.Get("drag") / (1. + attributes.Get("drag reduction"));
	double mass = InertialMass();
	return drag >= mass ? mass : drag;
}



// Calculate the drag force that this ship experiences. The drag force is the drag
// divided by the mass, up to a value of 1.
double Ship::DragForce() const
{
	double drag = attributes.Get("drag") / (1. + attributes.Get("drag reduction"));
	double mass = InertialMass();
	return drag >= mass ? 1. : drag / mass;
}



int Ship::RequiredCrew() const
{
	if(attributes.Get("automaton"))
		return 0;

	// Drones do not need crew, but all other ships need at least one.
	return max<int>(1, attributes.Get("required crew"));
}



int Ship::CrewValue() const
{
	int crewEquivalent = attributes.Get("crew equivalent");
	if(attributes.Get("use crew equivalent as crew"))
		return crewEquivalent;
	return max(Crew(), RequiredCrew()) + crewEquivalent;
}



void Ship::AddCrew(int count)
{
	crew = min<int>(crew + count, attributes.Get("bunks"));
}



// Check if this is a ship that can be used as a flagship.
bool Ship::CanBeFlagship() const
{
	return RequiredCrew() && Crew() && !IsDisabled();
}



double Ship::Mass() const
{
	return carriedMass + cargo.Used() + attributes.Mass();
}



// Account for inertia reduction, which affects movement but has no effect on the ship's heat capacity.
double Ship::InertialMass() const
{
	return Mass() / (1. + attributes.Get("inertia reduction"));
}



double Ship::TurnRate() const
{
<<<<<<< HEAD
	hull = -1.;
	TuneParent();
=======
	return attributes.Get("turn") / InertialMass()
		* (1. + attributes.Get("turn multiplier"));
>>>>>>> b1cd187b
}



double Ship::TrueTurnRate() const
{
	return TurnRate() * 1. / (1. + slowness * .05);
}



double Ship::Acceleration() const
{
	double thrust = attributes.Get("thrust");
	return (thrust ? thrust : attributes.Get("afterburner thrust")) / InertialMass()
		* (1. + attributes.Get("acceleration multiplier"));
}



double Ship::TrueAcceleration() const
{
	return Acceleration() * 1. / (1. + slowness * .05);
}



double Ship::MaxVelocity(bool withAfterburner) const
{
	// v * drag / mass == thrust / mass
	// v * drag == thrust
	// v = thrust / drag
	double thrust = attributes.Get("thrust");
	double afterburnerThrust = attributes.Get("afterburner thrust");
	return (thrust ? thrust + afterburnerThrust * withAfterburner : afterburnerThrust) / Drag();
}



double Ship::ReverseAcceleration() const
{
	return attributes.Get("reverse thrust") / InertialMass()
		* (1. + attributes.Get("acceleration multiplier"));
}



double Ship::MaxReverseVelocity() const
{
	return attributes.Get("reverse thrust") / Drag();
}



double Ship::CurrentSpeed() const
{
	return Velocity().Length();
}



// This ship just got hit by a weapon. Take damage according to the
// DamageDealt from that weapon. The return value is a ShipEvent type,
// which may be a combination of PROVOKED, DISABLED, and DESTROYED.
// Create any target effects as sparks.
int Ship::TakeDamage(vector<Visual> &visuals, const DamageDealt &damage, const Government *sourceGovernment)
{
	damageOverlayTimer = TOTAL_DAMAGE_FRAMES;

	bool wasDisabled = IsDisabled();
	bool wasDestroyed = IsDestroyed();

	shields -= damage.Shield();
	if(damage.Shield() && !isDisabled)
	{
		int disabledDelay = attributes.Get("depleted shield delay");
		shieldDelay = max<int>(shieldDelay, (shields <= 0. && disabledDelay)
			? disabledDelay : attributes.Get("shield delay"));
	}
	hull -= damage.Hull();
	if(damage.Hull() && !isDisabled)
		hullDelay = max(hullDelay, static_cast<int>(attributes.Get("repair delay")));

	energy -= damage.Energy();
	heat += damage.Heat();
	fuel -= damage.Fuel();

	discharge += damage.Discharge();
	corrosion += damage.Corrosion();
	ionization += damage.Ion();
	scrambling += damage.Scrambling();
	burning += damage.Burn();
	leakage += damage.Leak();

<<<<<<< HEAD
	// Fighters should flee a disabled ship, but if the player manages to capture
	// the ship before they flee, the fighters are captured, too.
	for(const Bay &bay : bays)
		if(bay.ship)
			bay.ship->WasCaptured(capturer);
	// If a flagship is captured, its escorts become independent and
	// this ship should not care about its now-unallied escorts.
	escorts = Escorts{};
=======
	disruption += damage.Disruption();
	slowness += damage.Slowing();

	if(damage.HitForce())
		ApplyForce(damage.HitForce(), damage.GetWeapon().IsGravitational());

	// Prevent various stats from reaching unallowable values.
	hull = min(hull, MaxHull());
	shields = min(shields, MaxShields());
	// Weapons are allowed to overcharge a ship's energy or fuel, but code in Ship::DoGeneration()
	// will clamp it to a maximum value at the beginning of the next frame.
	energy = max(0., energy);
	fuel = max(0., fuel);
	heat = max(0., heat);

	// Recalculate the disabled ship check.
	isDisabled = true;
	isDisabled = IsDisabled();

	// Report what happened to this ship from this weapon.
	int type = 0;
	if(!wasDisabled && isDisabled)
	{
		type |= ShipEvent::DISABLE;
		hullDelay = max(hullDelay, static_cast<int>(attributes.Get("disabled repair delay")));
	}
	if(!wasDestroyed && IsDestroyed())
	{
		type |= ShipEvent::DESTROY;

		if(IsYours())
			Messages::Add("Your " + DisplayModelName() +
				" \"" + Name() + "\" has been destroyed.", Messages::Importance::Highest);
	}

	// Inflicted heat damage may also disable a ship, but does not trigger a "DISABLE" event.
	if(heat > MaximumHeat())
	{
		isOverheated = true;
		isDisabled = true;
	}
	else if(heat < .9 * MaximumHeat())
		isOverheated = false;

	// If this ship did not consider itself an enemy of the ship that hit it,
	// it is now "provoked" against that government.
	if(sourceGovernment && !sourceGovernment->IsEnemy(government)
			&& !personality.IsPacifist() && (!personality.IsForbearing()
				|| ((damage.Shield() || damage.Discharge()) && Shields() < .9)
				|| ((damage.Hull() || damage.Corrosion()) && Hull() < .9)
				|| ((damage.Heat() || damage.Burn()) && isOverheated)
				|| ((damage.Energy() || damage.Ion()) && Energy() < 0.5)
				|| ((damage.Fuel() || damage.Leak()) && fuel < navigation.JumpFuel() * 2.)
				|| (damage.Scrambling() && CalculateJamChance(Energy(), scrambling) > 0.1)
				|| (damage.Slowing() && slowness > 10.)
				|| (damage.Disruption() && disruption > 100.)))
		type |= ShipEvent::PROVOKE;

	// Create target effect visuals, if there are any.
	for(const auto &effect : damage.GetWeapon().TargetEffects())
		CreateSparks(visuals, effect.first, effect.second * damage.Scaling());

	return type;
}



// Apply a force to this ship, accelerating it. This might be from a weapon
// impact, or from firing a weapon, for example.
void Ship::ApplyForce(const Point &force, bool gravitational)
{
	if(gravitational)
	{
		// Treat all ships as if they have a mass of 400. This prevents
		// gravitational hit force values from needing to be extremely
		// small in order to have a reasonable effect.
		acceleration += force / 400.;
		return;
	}
>>>>>>> b1cd187b

	double currentMass = InertialMass();
	if(!currentMass)
		return;

	acceleration += force / currentMass;
}



bool Ship::HasBays() const
{
	return !bays.empty();
}



// Check how many bays are not occupied at present. This does not check whether
// one of your escorts plans to use that bay.
int Ship::BaysFree(const string &category) const
{
	int count = 0;
	for(const Bay &bay : bays)
		count += (bay.category == category) && !bay.ship;
	return count;
}



// Check how many bays this ship has of a given category.
int Ship::BaysTotal(const string &category) const
{
	int count = 0;
	for(const Bay &bay : bays)
		count += (bay.category == category);
	return count;
}



// Check if this ship has a bay free for the given ship, and the bay is
// not reserved for one of its existing escorts.
bool Ship::CanCarry(const Ship &ship) const
{
	if(!HasBays() || !ship.CanBeCarried() || (IsYours() && !ship.IsYours()))
		return false;
	// Check only for the category that we are interested in.
	const string &category = ship.attributes.Category();

	int free = BaysTotal(category);
	if(!free)
		return false;

	for(const auto &it : escorts)
	{
		auto escort = it.lock();
		if(!escort)
			continue;
		if(escort == ship.shared_from_this())
			break;
		if(escort->attributes.Category() == category && !escort->IsDestroyed() &&
				(!IsYours() || (IsYours() && escort->IsYours())))
			--free;
		if(!free)
			break;
	}
	return (free > 0);
}



bool Ship::CanBeCarried() const
{
	return canBeCarried;
}



bool Ship::Carry(const shared_ptr<Ship> &ship)
{
	if(!ship || !ship->CanBeCarried() || ship->IsDisabled())
		return false;

	// Check only for the category that we are interested in.
	const string &category = ship->attributes.Category();

	// NPC ships should always transfer cargo. Player ships should only
	// transfer cargo if they set the AI preference.
	const bool shouldTransferCargo = !IsYours() || Preferences::Has("Fighters transfer cargo");

	for(Bay &bay : bays)
		if((bay.category == category) && !bay.ship)
		{
			bay.ship = ship;
			ship->SetSystem(nullptr);
			ship->SetPlanet(nullptr);
			ship->SetTargetSystem(nullptr);
			ship->SetTargetStellar(nullptr);
			ship->SetParent(shared_from_this());
			ship->isThrusting = false;
			ship->isReversing = false;
			ship->isSteering = false;
			ship->commands.Clear();

			// If this fighter collected anything in space, try to store it.
			if(shouldTransferCargo && cargo.Free() && !ship->Cargo().IsEmpty())
				ship->Cargo().TransferAll(cargo);

			// Return unused fuel and ammunition to the carrier, so they may
			// be used by the carrier or other fighters.
			ship->TransferFuel(ship->fuel, this);

			// Determine the ammunition the fighter can supply.
			auto restockable = ship->GetArmament().RestockableAmmo();
			auto toRestock = map<const Outfit *, int>{};
			for(auto &&ammo : restockable)
			{
				int count = ship->OutfitCount(ammo);
				if(count > 0)
					toRestock.emplace(ammo, count);
			}
			TransferAmmo(toRestock, *ship, *this);

			// Update the cached mass of the mothership.
			carriedMass += ship->Mass();
			return true;
		}
	return false;
}



void Ship::UnloadBays()
{
	for(Bay &bay : bays)
		if(bay.ship)
		{
			carriedMass -= bay.ship->Mass();
			bay.ship->SetSystem(currentSystem);
			bay.ship->SetPlanet(landingPlanet);
			bay.ship->UnmarkForRemoval();
			bay.ship.reset();
		}
}



const vector<Ship::Bay> &Ship::Bays() const
{
	return bays;
}



// Adjust the positions and velocities of any visible carried fighters or
// drones. If any are visible, return true.
bool Ship::PositionFighters() const
{
	bool hasVisible = false;
	for(const Bay &bay : bays)
		if(bay.ship && bay.side)
		{
			hasVisible = true;
			bay.ship->position = angle.Rotate(bay.point) * Zoom() + position;
			bay.ship->velocity = velocity;
			bay.ship->angle = angle + bay.facing;
			bay.ship->zoom = zoom;
		}
	return hasVisible;
}



CargoHold &Ship::Cargo()
{
	return cargo;
}



const CargoHold &Ship::Cargo() const
{
	return cargo;
}



// Display box effects from jettisoning this much cargo.
void Ship::Jettison(const string &commodity, int tons, bool wasAppeasing)
{
	cargo.Remove(commodity, tons);
	// Removing cargo will have changed the ship's mass, so the
	// jump navigation info may be out of date. Only do this for
	// player ships as to display correct information on the map.
	// Non-player ships will recalibrate before they jump.
	if(isYours)
		navigation.Recalibrate(*this);

	// Jettisoned cargo must carry some of the ship's heat with it. Otherwise
	// jettisoning cargo would increase the ship's temperature.
	heat -= tons * MAXIMUM_TEMPERATURE * Heat();

	const Government *notForGov = wasAppeasing ? GetGovernment() : nullptr;

	for( ; tons > 0; tons -= Flotsam::TONS_PER_BOX)
		Jettison(make_shared<Flotsam>(commodity, (Flotsam::TONS_PER_BOX < tons)
			? Flotsam::TONS_PER_BOX : tons, notForGov));
}



void Ship::Jettison(const Outfit *outfit, int count, bool wasAppeasing)
{
	if(count < 0)
		return;

	cargo.Remove(outfit, count);
	// Removing cargo will have changed the ship's mass, so the
	// jump navigation info may be out of date. Only do this for
	// player ships as to display correct information on the map.
	// Non-player ships will recalibrate before they jump.
	if(isYours)
		navigation.Recalibrate(*this);

	// Jettisoned cargo must carry some of the ship's heat with it. Otherwise
	// jettisoning cargo would increase the ship's temperature.
	double mass = outfit->Mass();
	heat -= count * mass * MAXIMUM_TEMPERATURE * Heat();

	const Government *notForGov = wasAppeasing ? GetGovernment() : nullptr;

	const int perBox = (mass <= 0.) ? count : (mass > Flotsam::TONS_PER_BOX)
		? 1 : static_cast<int>(Flotsam::TONS_PER_BOX / mass);
	while(count > 0)
	{
		Jettison(make_shared<Flotsam>(outfit, (perBox < count)
			? perBox : count, notForGov));
		count -= perBox;
	}
}



const Outfit &Ship::Attributes() const
{
	return attributes;
}



const Outfit &Ship::BaseAttributes() const
{
	return baseAttributes;
}



// Get outfit information.
const map<const Outfit *, int> &Ship::Outfits() const
{
	return outfits;
}



int Ship::OutfitCount(const Outfit *outfit) const
{
	auto it = outfits.find(outfit);
	return (it == outfits.end()) ? 0 : it->second;
}



// Add or remove outfits. (To remove, pass a negative number.)
void Ship::AddOutfit(const Outfit *outfit, int count)
{
	if(outfit && count)
	{
		auto it = outfits.find(outfit);
		int before = outfits.count(outfit);
		if(it == outfits.end())
			outfits[outfit] = count;
		else
		{
			it->second += count;
			if(!it->second)
				outfits.erase(it);
		}
		int after = outfits.count(outfit);
		attributes.Add(*outfit, count);
		if(outfit->IsWeapon())
		{
			armament.Add(outfit, count);
			// Only the player's ships make use of attraction and deterrence.
			if(isYours)
				deterrence = CalculateDeterrence();
		}

		if(outfit->Get("cargo space"))
		{
			cargo.SetSize(attributes.Get("cargo space"));
			// Only the player's ships make use of attraction and deterrence.
			if(isYours)
				attraction = CalculateAttraction();
		}
		if(outfit->Get("hull"))
			hull += outfit->Get("hull") * count;
		// If the added or removed outfit is a hyperdrive or jump drive, recalculate this
		// ship's jump navigation. Hyperdrives and jump drives of the same type don't stack,
		// so only do this if the outfit is either completely new or has been completely removed.
		if((outfit->Get("hyperdrive") || outfit->Get("jump drive")) && (!before || !after))
			navigation.Calibrate(*this);
		// Navigation may still need to be recalibrated depending on the drives a ship has.
		// Only do this for player ships as to display correct information on the map.
		// Non-player ships will recalibrate before they jump.
		else if(isYours)
			navigation.Recalibrate(*this);
	}
}



// Get the list of weapons.
Armament &Ship::GetArmament()
{
	return armament;
}



const vector<Hardpoint> &Ship::Weapons() const
{
	return armament.Get();
}



// Check if we are able to fire the given weapon (i.e. there is enough
// energy, ammo, and fuel to fire it).
bool Ship::CanFire(const Weapon *weapon) const
{
	if(!weapon || !weapon->IsWeapon())
		return false;

	if(weapon->Ammo())
	{
		auto it = outfits.find(weapon->Ammo());
		if(it == outfits.end() || it->second < weapon->AmmoUsage())
			return false;
	}

	if(weapon->ConsumesEnergy()
			&& energy < weapon->FiringEnergy() + weapon->RelativeFiringEnergy() * attributes.Get("energy capacity"))
		return false;
	if(weapon->ConsumesFuel()
			&& fuel < weapon->FiringFuel() + weapon->RelativeFiringFuel() * attributes.Get("fuel capacity"))
		return false;
	// We do check hull, but we don't check shields. Ships can survive with all shields depleted.
	// Ships should not disable themselves, so we check if we stay above minimumHull.
	if(weapon->ConsumesHull() && hull - MinimumHull() < weapon->FiringHull() + weapon->RelativeFiringHull() * MaxHull())
		return false;

	// If a weapon requires heat to fire, (rather than generating heat), we must
	// have enough heat to spare.
	if(weapon->ConsumesHeat() && heat < -(weapon->FiringHeat() + (!weapon->RelativeFiringHeat()
			? 0. : weapon->RelativeFiringHeat() * MaximumHeat())))
		return false;
	// Repeat this for various effects which shouldn't drop below 0.
	if(weapon->ConsumesIonization() && ionization < -weapon->FiringIon())
		return false;
	if(weapon->ConsumesDisruption() && disruption < -weapon->FiringDisruption())
		return false;
	if(weapon->ConsumesSlowing() && slowness < -weapon->FiringSlowing())
		return false;

	return true;
}



// Fire the given weapon (i.e. deduct whatever energy, ammo, hull, shields
// or fuel it uses and add whatever heat it generates). Assume that CanFire()
// is true.
void Ship::ExpendAmmo(const Weapon &weapon)
{
	// Compute this ship's initial capacities, in case the consumption of the ammunition outfit(s)
	// modifies them, so that relative costs are calculated based on the pre-firing state of the ship.
	const double relativeEnergyChange = weapon.RelativeFiringEnergy() * attributes.Get("energy capacity");
	const double relativeFuelChange = weapon.RelativeFiringFuel() * attributes.Get("fuel capacity");
	const double relativeHeatChange = !weapon.RelativeFiringHeat() ? 0. : weapon.RelativeFiringHeat() * MaximumHeat();
	const double relativeHullChange = weapon.RelativeFiringHull() * MaxHull();
	const double relativeShieldChange = weapon.RelativeFiringShields() * MaxShields();

	if(const Outfit *ammo = weapon.Ammo())
	{
		// Some amount of the ammunition mass to be removed from the ship carries thermal energy.
		// A realistic fraction applicable to all cases cannot be computed, so assume 50%.
		heat -= weapon.AmmoUsage() * .5 * ammo->Mass() * MAXIMUM_TEMPERATURE * Heat();
		AddOutfit(ammo, -weapon.AmmoUsage());
		// Recalculate the AI to account for the loss of this weapon.
		if(!OutfitCount(ammo) && ammo->AmmoUsage())
			aiCache.Calibrate(*this);
	}

	energy -= weapon.FiringEnergy() + relativeEnergyChange;
	fuel -= weapon.FiringFuel() + relativeFuelChange;
	heat += weapon.FiringHeat() + relativeHeatChange;
	shields -= weapon.FiringShields() + relativeShieldChange;

	// Since weapons fire from within the shields, hull and "status" damages are dealt in full.
	hull -= weapon.FiringHull() + relativeHullChange;
	ionization += weapon.FiringIon();
	scrambling += weapon.FiringScramble();
	disruption += weapon.FiringDisruption();
	slowness += weapon.FiringSlowing();
	discharge += weapon.FiringDischarge();
	corrosion += weapon.FiringCorrosion();
	leakage += weapon.FiringLeak();
	burning += weapon.FiringBurn();
}



// Each ship can have a target system (to travel to), a target planet (to
// land on) and a target ship (to move to, and attack if hostile).
shared_ptr<Ship> Ship::GetTargetShip() const
{
	return targetShip.lock();
}



shared_ptr<Ship> Ship::GetShipToAssist() const
{
	return shipToAssist.lock();
}



const StellarObject *Ship::GetTargetStellar() const
{
	return targetPlanet;
}



const System *Ship::GetTargetSystem() const
{
	return (targetSystem == currentSystem) ? nullptr : targetSystem;
}



// Mining target.
shared_ptr<Minable> Ship::GetTargetAsteroid() const
{
	return targetAsteroid.lock();
}



shared_ptr<Flotsam> Ship::GetTargetFlotsam() const
{
	return targetFlotsam.lock();
}



const set<const Flotsam *> &Ship::GetTractorFlotsam() const
{
	return tractorFlotsam;
}



const FormationPattern *Ship::GetFormationPattern() const
{
	return formationPattern;
}



void Ship::SetFleeing(bool fleeing)
{
	isFleeing = fleeing;
}



<<<<<<< HEAD
// The optimal speed for this ship when not moving in a hurry.
// If the ship has escorts, then the speed returned will allow for all
// non-carried escorts to catch up with this ship.
double Ship::CruiseVelocity() const
{
	return escorts.cruiseVelocity > 0. ? min(MaxVelocity(), escorts.cruiseVelocity) : MaxVelocity();
}



// This ship just got hit by a weapon. Take damage according to the
// DamageDealt from that weapon. The return value is a ShipEvent type,
// which may be a combination of PROVOKED, DISABLED, and DESTROYED.
// Create any target effects as sparks.
int Ship::TakeDamage(vector<Visual> &visuals, const DamageDealt &damage, const Government *sourceGovernment)
=======
// Set this ship's targets.
void Ship::SetTargetShip(const shared_ptr<Ship> &ship)
>>>>>>> b1cd187b
{
	if(ship != GetTargetShip())
	{
		targetShip = ship;
		// When you change targets, clear your scanning records.
		cargoScan = 0.;
		outfitScan = 0.;
	}
	targetAsteroid.reset();
}



void Ship::SetShipToAssist(const shared_ptr<Ship> &ship)
{
	shipToAssist = ship;
}



void Ship::SetTargetStellar(const StellarObject *object)
{
	targetPlanet = object;
}


<<<<<<< HEAD
	// Report what happened to this ship from this weapon.
	int type = 0;
	if(!wasDisabled && isDisabled)
	{
		type |= ShipEvent::DISABLE;
		hullDelay = max(hullDelay, static_cast<int>(attributes.Get("disabled repair delay")));
	}
	if(!wasDestroyed && IsDestroyed())
	{
		type |= ShipEvent::DESTROY;
		TuneParent();
	}
=======
>>>>>>> b1cd187b

void Ship::SetTargetSystem(const System *system)
{
	targetSystem = system;
}



// Mining target.
void Ship::SetTargetAsteroid(const shared_ptr<Minable> &asteroid)
{
	targetAsteroid = asteroid;
	targetShip.reset();
}



void Ship::SetTargetFlotsam(const shared_ptr<Flotsam> &flotsam)
{
	targetFlotsam = flotsam;
}



void Ship::SetParent(const shared_ptr<Ship> &ship)
{
	shared_ptr<Ship> oldParent = parent.lock();
	if(oldParent)
		oldParent->RemoveEscort(*this);

	parent = ship;
	if(ship)
		ship->AddEscort(*this);
}



void Ship::SetFormationPattern(const FormationPattern *formationToSet)
{
	formationPattern = formationToSet;
}



bool Ship::CanPickUp(const Flotsam &flotsam) const
{
	if(this == flotsam.Source())
		return false;
	if(government == flotsam.SourceGovernment() && (!personality.Harvests() || personality.IsAppeasing()))
		return false;
	return cargo.Free() >= flotsam.UnitSize();
}



shared_ptr<Ship> Ship::GetParent() const
{
	return parent.lock();
}



const vector<weak_ptr<Ship>> &Ship::GetEscorts() const
{
	return escorts;
}


<<<<<<< HEAD
	for(const auto &it : escorts.list)
	{
		auto escort = it.lock();
		if(!escort)
			continue;
		if(escort == ship.shared_from_this())
			break;
		if(escort->attributes.Category() == category && !escort->IsDestroyed() &&
				(!IsYours() || (IsYours() && escort->IsYours())))
			--free;
		if(!free)
			break;
	}
	return (free > 0);
=======

int Ship::GetLingerSteps() const
{
	return lingerSteps;
>>>>>>> b1cd187b
}



void Ship::Linger()
{
	++lingerSteps;
}



// Check if this ship has been in a different system from the player for so
// long that it should be "forgotten." Also eliminate ships that have no
// system set because they just entered a fighter bay. Clear the hyperspace
// targets of ships that can't enter hyperspace.
bool Ship::StepFlags()
{
	forget += !isInSystem;
	isThrusting = false;
	isReversing = false;
	isSteering = false;
	steeringDirection = 0.;
	if((!isSpecial && forget >= 1000) || !currentSystem)
	{
		MarkForRemoval();
		return true;
	}
	isInSystem = false;
	if(!fuel || !(navigation.HasHyperdrive() || navigation.HasJumpDrive()))
		hyperspaceSystem = nullptr;
	return false;
}



// Step ship destruction logic. Returns 1 if the ship has been destroyed, -1 if it is being
// destroyed, or 0 otherwise.
int Ship::StepDestroyed(vector<Visual> &visuals, list<shared_ptr<Flotsam>> &flotsam)
{
	if(!IsDestroyed())
		return 0;

	// Make sure the shields are zero, as well as the hull.
	shields = 0.;

	// Once we've created enough little explosions, die.
	if(explosionCount == explosionTotal || forget)
	{
		if(!forget)
		{
			const Effect *effect = GameData::Effects().Get("smoke");
			double size = Width() + Height();
			double scale = .03 * size + .5;
			double radius = .2 * size;
			int debrisCount = attributes.Mass() * .07;

			// Estimate how many new visuals will be added during destruction.
			visuals.reserve(visuals.size() + debrisCount + explosionTotal + finalExplosions.size());

			for(int i = 0; i < debrisCount; ++i)
			{
				Angle angle = Angle::Random();
				Point effectVelocity = velocity + angle.Unit() * (scale * Random::Real());
				Point effectPosition = position + radius * angle.Unit();

				visuals.emplace_back(*effect, std::move(effectPosition), std::move(effectVelocity), std::move(angle));
			}

			for(unsigned i = 0; i < explosionTotal / 2; ++i)
				CreateExplosion(visuals, true);
			for(const auto &it : finalExplosions)
				visuals.emplace_back(*it.first, position, velocity, angle);
			// For everything in this ship's cargo hold there is a 25% chance
			// that it will survive as flotsam.
			for(const auto &it : cargo.Commodities())
				Jettison(it.first, Random::Binomial(it.second, .25));
			for(const auto &it : cargo.Outfits())
				Jettison(it.first, Random::Binomial(it.second, .25));
			// Ammunition has a default 5% chance to survive as flotsam.
			for(const auto &it : outfits)
			{
				double flotsamChance = it.first->Get("flotsam chance");
				if(flotsamChance > 0.)
					Jettison(it.first, Random::Binomial(it.second, flotsamChance));
				// 0 valued 'flotsamChance' means default, which is 5% for ammunition.
				// At this point, negative values are the only non-zero values possible.
				// Negative values override the default chance for ammunition
				// so the outfit cannot be dropped as flotsam.
				else if(it.first->Category() == "Ammunition" && !flotsamChance)
					Jettison(it.first, Random::Binomial(it.second, .05));
			}
			for(shared_ptr<Flotsam> &it : jettisoned)
				it->Place(*this);
			flotsam.splice(flotsam.end(), jettisoned);
			for(auto &[newFlotsam, bayIndex] : jettisonedFromBay)
			{
				newFlotsam->Place(*this, bayIndex);
				flotsam.emplace_back(std::move(newFlotsam));
			}
			jettisonedFromBay.clear();

			// Any ships that failed to launch from this ship are destroyed.
			for(Bay &bay : bays)
				if(bay.ship)
					bay.ship->Destroy();
		}
		energy = 0.;
		heat = 0.;
		ionization = 0.;
		scrambling = 0.;
		fuel = 0.;
		velocity = Point();
		MarkForRemoval();
		return 1;
	}

	// If the ship is dead, it first creates explosions at an increasing
	// rate, then disappears in one big explosion.
	++explosionRate;
	if(Random::Int(1024) < explosionRate)
		CreateExplosion(visuals);

	// Handle hull "leaks."
	for(const Leak &leak : leaks)
		if(GetMask().IsLoaded() && leak.openPeriod > 0 && !Random::Int(leak.openPeriod))
		{
			activeLeaks.push_back(leak);
			const auto &outlines = GetMask().Outlines();
			const vector<Point> &outline = outlines[Random::Int(outlines.size())];
			int i = Random::Int(outline.size() - 1);

			// Position the leak along the outline of the ship, facing "outward."
			activeLeaks.back().location = (outline[i] + outline[i + 1]) * .5;
			activeLeaks.back().angle = Angle(outline[i] - outline[i + 1]) + Angle(90.);
		}
	for(Leak &leak : activeLeaks)
		if(leak.effect)
		{
			// Leaks always "flicker" every other frame.
			if(Random::Int(2))
				visuals.emplace_back(*leak.effect,
					angle.Rotate(leak.location) + position,
					velocity,
					leak.angle + angle);

			if(leak.closePeriod > 0 && !Random::Int(leak.closePeriod))
				leak.effect = nullptr;
		}
	return -1;
}



// Generate energy, heat, etc. (This is called by Move().)
void Ship::DoGeneration()
{
	// First, allow any carried ships to do their own generation.
	for(const Bay &bay : bays)
		if(bay.ship)
			bay.ship->DoGeneration();

	// Shield and hull recharge. This uses whatever energy is left over from the
	// previous frame, so that it will not steal energy from movement, etc.
	if(!isDisabled)
	{
		// Priority of repairs:
		// 1. Ship's own hull
		// 2. Ship's own shields
		// 3. Hull of carried fighters
		// 4. Shields of carried fighters
		// 5. Transfer of excess energy and fuel to carried fighters.

		const double hullAvailable = (attributes.Get("hull repair rate")
			+ (hullDelay ? 0 : attributes.Get("delayed hull repair rate")))
			* (1. + attributes.Get("hull repair multiplier"));
		const double hullEnergy = (attributes.Get("hull energy")
			+ (hullDelay ? 0 : attributes.Get("delayed hull energy")))
			* (1. + attributes.Get("hull energy multiplier")) / hullAvailable;
		const double hullFuel = (attributes.Get("hull fuel")
			+ (hullDelay ? 0 : attributes.Get("delayed hull fuel")))
			* (1. + attributes.Get("hull fuel multiplier")) / hullAvailable;
		const double hullHeat = (attributes.Get("hull heat")
			+ (hullDelay ? 0 : attributes.Get("delayed hull heat")))
			* (1. + attributes.Get("hull heat multiplier")) / hullAvailable;
		double hullRemaining = hullAvailable;
		DoRepair(hull, hullRemaining, MaxHull(),
			energy, hullEnergy, fuel, hullFuel, heat, hullHeat);

		const double shieldsAvailable = (attributes.Get("shield generation")
			+ (shieldDelay ? 0 : attributes.Get("delayed shield generation")))
			* (1. + attributes.Get("shield generation multiplier"));
		const double shieldsEnergy = (attributes.Get("shield energy")
			+ (shieldDelay ? 0 : attributes.Get("delayed shield energy")))
			* (1. + attributes.Get("shield energy multiplier")) / shieldsAvailable;
		const double shieldsFuel = (attributes.Get("shield fuel")
			+ (shieldDelay ? 0 : attributes.Get("delayed shield fuel")))
			* (1. + attributes.Get("shield fuel multiplier")) / shieldsAvailable;
		const double shieldsHeat = (attributes.Get("shield heat")
			+ (shieldDelay ? 0 : attributes.Get("delayed shield heat")))
			* (1. + attributes.Get("shield heat multiplier")) / shieldsAvailable;
		double shieldsRemaining = shieldsAvailable;
		DoRepair(shields, shieldsRemaining, MaxShields(),
			energy, shieldsEnergy, fuel, shieldsFuel, heat, shieldsHeat);

		if(!bays.empty())
		{
			// If this ship is carrying fighters, determine their repair priority.
			vector<pair<double, Ship *>> carried;
			for(const Bay &bay : bays)
				if(bay.ship)
					carried.emplace_back(1. - bay.ship->Health(), bay.ship.get());
			sort(carried.begin(), carried.end(), (isYours && Preferences::Has(FIGHTER_REPAIR))
				// Players may use a parallel strategy, to launch fighters in waves.
				? [] (const pair<double, Ship *> &lhs, const pair<double, Ship *> &rhs)
					{ return lhs.first > rhs.first; }
				// The default strategy is to prioritize the healthiest ship first, in
				// order to get fighters back out into the battle as soon as possible.
				: [] (const pair<double, Ship *> &lhs, const pair<double, Ship *> &rhs)
					{ return lhs.first < rhs.first; }
			);

			// Apply shield and hull repair to carried fighters.
			for(const pair<double, Ship *> &it : carried)
			{
				Ship &ship = *it.second;
				if(!hullDelay)
					DoRepair(ship.hull, hullRemaining, ship.MaxHull(),
						energy, hullEnergy, heat, hullHeat, fuel, hullFuel);
				if(!shieldDelay)
					DoRepair(ship.shields, shieldsRemaining, ship.MaxShields(),
						energy, shieldsEnergy, heat, shieldsHeat, fuel, shieldsFuel);
			}

			// Now that there is no more need to use energy for hull and shield
			// repair, if there is still excess energy, transfer it.
			double energyRemaining = energy - attributes.Get("energy capacity");
			double fuelRemaining = fuel - attributes.Get("fuel capacity");
			for(const pair<double, Ship *> &it : carried)
			{
				Ship &ship = *it.second;
				if(energyRemaining > 0.)
					DoRepair(ship.energy, energyRemaining, ship.attributes.Get("energy capacity"));
				if(fuelRemaining > 0.)
					DoRepair(ship.fuel, fuelRemaining, ship.attributes.Get("fuel capacity"));
			}

			// Carried ships can recharge energy from their parent's batteries,
			// if they are preparing for deployment.
			for(const pair<double, Ship *> &it : carried)
			{
				Ship &ship = *it.second;
				if(ship.HasDeployOrder())
					DoRepair(ship.energy, energy, ship.attributes.Get("energy capacity"));
			}
		}
		// Decrease the shield and hull delays by 1 now that shield generation
		// and hull repair have been skipped over.
		shieldDelay = max(0, shieldDelay - 1);
		hullDelay = max(0, hullDelay - 1);
	}
	// Let the ship repair itself when disabled if it has the appropriate attribute.
	if(isDisabled && attributes.Get("disabled recovery time"))
	{
		disabledRecoveryCounter += 1;
		double disabledRepairEnergy = attributes.Get("disabled recovery energy");
		double disabledRepairFuel = attributes.Get("disabled recovery fuel");

		// Repair only if the counter has reached the limit and if the ship can meet the energy and fuel costs.
		if(disabledRecoveryCounter >= attributes.Get("disabled recovery time")
			&& energy >= disabledRepairEnergy && fuel >= disabledRepairFuel)
		{
			energy -= disabledRepairEnergy;
			fuel -= disabledRepairFuel;

			heat += attributes.Get("disabled recovery heat");
			ionization += attributes.Get("disabled recovery ionization");
			scrambling += attributes.Get("disabled recovery scrambling");
			disruption += attributes.Get("disabled recovery disruption");
			slowness += attributes.Get("disabled recovery slowing");
			discharge += attributes.Get("disabled recovery discharge");
			corrosion += attributes.Get("disabled recovery corrosion");
			leakage += attributes.Get("disabled recovery leak");
			burning += attributes.Get("disabled recovery burning");

			disabledRecoveryCounter = 0;
			hull = min(max(hull, MinimumHull() * 1.5), MaxHull());
			isDisabled = false;
		}

	}

	// Handle ionization effects, etc.
	shields -= discharge;
	hull -= corrosion;
	energy -= ionization;
	fuel -= leakage;
	heat += burning;
	// TODO: Mothership gives status resistance to carried ships?
	if(ionization)
	{
		double ionResistance = attributes.Get("ion resistance");
		double ionEnergy = attributes.Get("ion resistance energy") / ionResistance;
		double ionFuel = attributes.Get("ion resistance fuel") / ionResistance;
		double ionHeat = attributes.Get("ion resistance heat") / ionResistance;
		DoStatusEffect(isDisabled, ionization, ionResistance,
			energy, ionEnergy, fuel, ionFuel, heat, ionHeat);
	}

	if(scrambling)
	{
		double scramblingResistance = attributes.Get("scramble resistance");
		double scramblingEnergy = attributes.Get("scramble resistance energy") / scramblingResistance;
		double scramblingFuel = attributes.Get("scramble resistance fuel") / scramblingResistance;
		double scramblingHeat = attributes.Get("scramble resistance heat") / scramblingResistance;
		DoStatusEffect(isDisabled, scrambling, scramblingResistance,
			energy, scramblingEnergy, fuel, scramblingFuel, heat, scramblingHeat);
	}

	if(disruption)
	{
		double disruptionResistance = attributes.Get("disruption resistance");
		double disruptionEnergy = attributes.Get("disruption resistance energy") / disruptionResistance;
		double disruptionFuel = attributes.Get("disruption resistance fuel") / disruptionResistance;
		double disruptionHeat = attributes.Get("disruption resistance heat") / disruptionResistance;
		DoStatusEffect(isDisabled, disruption, disruptionResistance,
			energy, disruptionEnergy, fuel, disruptionFuel, heat, disruptionHeat);
	}

	if(slowness)
	{
		double slowingResistance = attributes.Get("slowing resistance");
		double slowingEnergy = attributes.Get("slowing resistance energy") / slowingResistance;
		double slowingFuel = attributes.Get("slowing resistance fuel") / slowingResistance;
		double slowingHeat = attributes.Get("slowing resistance heat") / slowingResistance;
		DoStatusEffect(isDisabled, slowness, slowingResistance,
			energy, slowingEnergy, fuel, slowingFuel, heat, slowingHeat);
	}

	if(discharge)
	{
		double dischargeResistance = attributes.Get("discharge resistance");
		double dischargeEnergy = attributes.Get("discharge resistance energy") / dischargeResistance;
		double dischargeFuel = attributes.Get("discharge resistance fuel") / dischargeResistance;
		double dischargeHeat = attributes.Get("discharge resistance heat") / dischargeResistance;
		DoStatusEffect(isDisabled, discharge, dischargeResistance,
			energy, dischargeEnergy, fuel, dischargeFuel, heat, dischargeHeat);
	}

	if(corrosion)
	{
		double corrosionResistance = attributes.Get("corrosion resistance");
		double corrosionEnergy = attributes.Get("corrosion resistance energy") / corrosionResistance;
		double corrosionFuel = attributes.Get("corrosion resistance fuel") / corrosionResistance;
		double corrosionHeat = attributes.Get("corrosion resistance heat") / corrosionResistance;
		DoStatusEffect(isDisabled, corrosion, corrosionResistance,
			energy, corrosionEnergy, fuel, corrosionFuel, heat, corrosionHeat);
	}

	if(leakage)
	{
		double leakResistance = attributes.Get("leak resistance");
		double leakEnergy = attributes.Get("leak resistance energy") / leakResistance;
		double leakFuel = attributes.Get("leak resistance fuel") / leakResistance;
		double leakHeat = attributes.Get("leak resistance heat") / leakResistance;
		DoStatusEffect(isDisabled, leakage, leakResistance,
			energy, leakEnergy, fuel, leakFuel, heat, leakHeat);
	}

	if(burning)
	{
		double burnResistance = attributes.Get("burn resistance");
		double burnEnergy = attributes.Get("burn resistance energy") / burnResistance;
		double burnFuel = attributes.Get("burn resistance fuel") / burnResistance;
		double burnHeat = attributes.Get("burn resistance heat") / burnResistance;
		DoStatusEffect(isDisabled, burning, burnResistance,
			energy, burnEnergy, fuel, burnFuel, heat, burnHeat);
	}

	// When ships recharge, what actually happens is that they can exceed their
	// maximum capacity for the rest of the turn, but must be clamped to the
	// maximum here before they gain more. This is so that, for example, a ship
	// with no batteries but a good generator can still move.
	energy = min(energy, attributes.Get("energy capacity"));
	fuel = min(fuel, attributes.Get("fuel capacity"));

	heat -= heat * HeatDissipation();
	if(heat > MaximumHeat())
	{
		isOverheated = true;
		double heatRatio = Heat() / (1. + attributes.Get("overheat damage threshold"));
		if(heatRatio > 1.)
			hull -= attributes.Get("overheat damage rate") * heatRatio;
	}
	else if(heat < .9 * MaximumHeat())
		isOverheated = false;

	double maxShields = MaxShields();
	shields = min(shields, maxShields);
	double maxHull = MaxHull();
	hull = min(hull, maxHull);

	isDisabled = isOverheated || hull < MinimumHull() || (!crew && RequiredCrew());

	// Update ship supply levels.
	if(isDisabled)
		PauseAnimation();
	else
	{
		// Ramscoops work much better when close to the system center.
		// Carried fighters can't collect fuel or energy this way.
		if(currentSystem)
		{
			double scale = .2 + 1.8 / (.001 * position.Length() + 1);
			fuel += currentSystem->RamscoopFuel(attributes.Get("ramscoop"), scale);

			double solarScaling = currentSystem->SolarPower() * scale;
			energy += solarScaling * attributes.Get("solar collection");
			heat += solarScaling * attributes.Get("solar heat");
		}

		double coolingEfficiency = CoolingEfficiency();
		energy += attributes.Get("energy generation") - attributes.Get("energy consumption");
		fuel += attributes.Get("fuel generation");
		heat += attributes.Get("heat generation");
		heat -= coolingEfficiency * attributes.Get("cooling");

		// Convert fuel into energy and heat only when the required amount of fuel is available.
		if(attributes.Get("fuel consumption") <= fuel)
		{
			fuel -= attributes.Get("fuel consumption");
			energy += attributes.Get("fuel energy");
			heat += attributes.Get("fuel heat");
		}

		// Apply active cooling. The fraction of full cooling to apply equals
		// your ship's current fraction of its maximum temperature.
		double activeCooling = coolingEfficiency * attributes.Get("active cooling");
		if(activeCooling > 0. && heat > 0. && energy >= 0.)
		{
			// Handle the case where "active cooling"
			// does not require any energy.
			double coolingEnergy = attributes.Get("cooling energy");
			if(coolingEnergy)
			{
				double spentEnergy = min(energy, coolingEnergy * min(1., Heat()));
				heat -= activeCooling * spentEnergy / coolingEnergy;
				energy -= spentEnergy;
			}
			else
				heat -= activeCooling * min(1., Heat());
		}
	}

	// Don't allow any levels to drop below zero.
	shields = max(0., shields);
	energy = max(0., energy);
	fuel = max(0., fuel);
	heat = max(0., heat);
}



void Ship::DoPassiveEffects(vector<Visual> &visuals, list<shared_ptr<Flotsam>> &flotsam)
{
	// Adjust the error in the pilot's targeting.
	personality.UpdateConfusion(firingCommands.IsFiring());

	// Handle ionization effects, etc.
	if(ionization)
		CreateSparks(visuals, "ion spark", ionization * .05);
	if(scrambling)
		CreateSparks(visuals, "scramble spark", scrambling * .05);
	if(disruption)
		CreateSparks(visuals, "disruption spark", disruption * .1);
	if(slowness)
		CreateSparks(visuals, "slowing spark", slowness * .1);
	if(discharge)
		CreateSparks(visuals, "discharge spark", discharge * .1);
	if(corrosion)
		CreateSparks(visuals, "corrosion spark", corrosion * .1);
	if(leakage)
		CreateSparks(visuals, "leakage spark", leakage * .1);
	if(burning)
		CreateSparks(visuals, "burning spark", burning * .1);
}



void Ship::DoJettison(list<shared_ptr<Flotsam>> &flotsam)
{
	if(forget)
		return;
	// Jettisoned cargo effects (only for ships in the current system).
	if(!jettisoned.empty())
	{
		jettisoned.front()->Place(*this);
		flotsam.splice(flotsam.end(), jettisoned, jettisoned.begin());
		return;
	}
	if(!jettisonedFromBay.empty())
	{
		auto &[newFlotsam, bayIndex] = jettisonedFromBay.front();
		newFlotsam->Place(*this, bayIndex);
		flotsam.emplace_back(std::move(newFlotsam));
		jettisonedFromBay.pop_front();
	}
}



void Ship::DoCloakDecision()
{
	if(isInvisible)
		return;
	// If you are forced to decloak (e.g. by running out of fuel) you can't
	// initiate cloaking again until you are fully decloaked.
	if(!cloak)
		cloakDisruption = max(0., cloakDisruption - 1.);

	// Attempting to cloak when the cloaking device can no longer operate (because of hull damage)
	// will result in it being uncloaked.
	const double minimalHullForCloak = attributes.Get("cloak hull threshold");
	if(minimalHullForCloak && (hull / attributes.Get("hull") < minimalHullForCloak))
		cloakDisruption = 1.;

	const double cloakingSpeed = CloakingSpeed();
	const double cloakingFuel = attributes.Get("cloaking fuel");
	const double cloakingEnergy = attributes.Get("cloaking energy");
	const double cloakingHull = attributes.Get("cloaking hull");
	const double cloakingShield = attributes.Get("cloaking shields");
	bool canCloak = (!isDisabled && cloakingSpeed > 0. && !cloakDisruption
		&& fuel >= cloakingFuel && energy >= cloakingEnergy
		&& MinimumHull() < hull - cloakingHull && shields >= cloakingShield);
	if(commands.Has(Command::CLOAK) && canCloak)
	{
		cloak = min(1., max(0., cloak + cloakingSpeed));
		fuel -= cloakingFuel;
		energy -= cloakingEnergy;
		shields -= cloakingShield;
		hull -= cloakingHull;
		heat += attributes.Get("cloaking heat");
		double cloakingShieldDelay = attributes.Get("cloaking shield delay");
		double cloakingHullDelay = attributes.Get("cloaking repair delay");
		cloakingShieldDelay = (cloakingShieldDelay < 1.) ?
			(Random::Real() <= cloakingShieldDelay) : cloakingShieldDelay;
		cloakingHullDelay = (cloakingHullDelay < 1.) ?
			(Random::Real() <= cloakingHullDelay) : cloakingHullDelay;
		shieldDelay += cloakingShieldDelay;
		hullDelay += cloakingHullDelay;
	}
	else if(cloakingSpeed)
	{
		cloak = max(0., cloak - cloakingSpeed);
		// If you're trying to cloak but are unable to (too little energy or
		// fuel) you're forced to decloak fully for one frame before you can
		// engage cloaking again.
		if(commands.Has(Command::CLOAK))
			cloakDisruption = max(cloakDisruption, 1.);
	}
	else
		cloak = 0.;
}



bool Ship::DoHyperspaceLogic(vector<Visual> &visuals)
{
	if(!hyperspaceSystem && !hyperspaceCount)
		return false;

	// Don't apply external acceleration while jumping.
	acceleration = Point();

	// Enter hyperspace.
	int direction = hyperspaceSystem ? 1 : -1;
	hyperspaceCount += direction;
	// Number of frames it takes to enter or exit hyperspace.
	static const int HYPER_C = 100;
	// Rate the ship accelerate and slow down when exiting hyperspace.
	static const double HYPER_A = 2.;
	static const double HYPER_D = 1000.;
	if(hyperspaceSystem)
		fuel -= hyperspaceFuelCost / HYPER_C;

	// Create the particle effects for the jump drive. This may create 100
	// or more particles per ship per turn at the peak of the jump.
	if(isUsingJumpDrive && !forget)
	{
		double sparkAmount = hyperspaceCount * Width() * Height() * .000006;
		const map<const Effect *, int> &jumpEffects = attributes.JumpEffects();
		if(jumpEffects.empty())
			CreateSparks(visuals, "jump drive", sparkAmount);
		else
		{
			// Spread the amount of particle effects created among all jump effects.
			sparkAmount /= jumpEffects.size();
			for(const auto &effect : jumpEffects)
				CreateSparks(visuals, effect.first, sparkAmount);
		}
	}

	if(hyperspaceCount == HYPER_C)
	{
		SetSystem(hyperspaceSystem);
		hyperspaceSystem = nullptr;
		targetSystem = nullptr;
		// Check if the target planet is in the destination system or not.
		const Planet *planet = (targetPlanet ? targetPlanet->GetPlanet() : nullptr);
		if(!planet || planet->IsWormhole() || !planet->IsInSystem(currentSystem))
			targetPlanet = nullptr;
		// Check if your parent has a target planet in this system.
		shared_ptr<Ship> parent = GetParent();
		if(!targetPlanet && parent && parent->targetPlanet)
		{
			planet = parent->targetPlanet->GetPlanet();
			if(planet && !planet->IsWormhole() && planet->IsInSystem(currentSystem))
				targetPlanet = parent->targetPlanet;
		}
		direction = -1;

		// If you have a target planet in the destination system, exit
		// hyperspace aimed at it. Otherwise, target the first planet that
		// has a spaceport.
		Point target;
		// Except when you arrive at an extra distance from the target,
		// in that case always use the system-center as target.
		double extraArrivalDistance = isUsingJumpDrive
			? currentSystem->ExtraJumpArrivalDistance() : currentSystem->ExtraHyperArrivalDistance();

		if(extraArrivalDistance == 0)
		{
			if(targetPlanet)
				target = targetPlanet->Position();
			else
			{
				for(const StellarObject &object : currentSystem->Objects())
					if(object.HasSprite() && object.HasValidPlanet()
							&& object.GetPlanet()->HasServices())
					{
						target = object.Position();
						break;
					}
			}
		}

		if(isUsingJumpDrive)
		{
			position = target + Angle::Random().Unit() * (300. * (Random::Real() + 1.) + extraArrivalDistance);
			return true;
		}

		// Have all ships exit hyperspace at the same distance so that
		// your escorts always stay with you.
		double distance = (HYPER_C * HYPER_C) * .5 * HYPER_A + HYPER_D;
		distance += extraArrivalDistance;
		position = (target - distance * angle.Unit());
		position += hyperspaceOffset;
		// Make sure your velocity is in exactly the direction you are
		// traveling in, so that when you decelerate there will not be a
		// sudden shift in direction at the end.
		velocity = velocity.Length() * angle.Unit();
	}
	if(!isUsingJumpDrive)
	{
		velocity += (HYPER_A * direction) * angle.Unit();
		if(!hyperspaceSystem)
		{
			// Exit hyperspace far enough from the planet to be able to land.
			// This does not take drag into account, so it is always an over-
			// estimate of how long it will take to stop.
			// We start decelerating after rotating about 150 degrees (that
			// is, about acos(.8) from the proper angle). So:
			// Stopping distance = .5*a*(v/a)^2 + (150/turn)*v.
			// Exit distance = HYPER_D + .25 * v^2 = stopping distance.
			double exitV = max(HYPER_A, MaxVelocity());
			double a = (.5 / Acceleration() - .25);
			double b = 150. / TurnRate();
			double discriminant = b * b - 4. * a * -HYPER_D;
			if(discriminant > 0.)
			{
				double altV = (-b + sqrt(discriminant)) / (2. * a);
				if(altV > 0. && altV < exitV)
					exitV = altV;
			}
			// If current velocity is less than or equal to targeted velocity
			// consider the hyperspace exit done.
			const Point facingUnit = angle.Unit();
			if(velocity.Dot(facingUnit) <= exitV)
			{
				velocity = facingUnit * exitV;
				hyperspaceCount = 0;
			}
		}
	}
	position += velocity;
	if(GetParent() && GetParent()->currentSystem == currentSystem)
	{
		hyperspaceOffset = position - GetParent()->position;
		double length = hyperspaceOffset.Length();
		if(length > 1000.)
			hyperspaceOffset *= 1000. / length;
	}

	return true;
}



bool Ship::DoLandingLogic()
{
	if(!landingPlanet && zoom >= 1.f)
		return false;

	// Don't apply external acceleration while landing.
	acceleration = Point();

	// If a ship was disabled at the very moment it began landing, do not
	// allow it to continue landing.
	if(isDisabled)
		landingPlanet = nullptr;

	float landingSpeed = attributes.Get("landing speed");
	landingSpeed = landingSpeed > 0 ? landingSpeed : .02f;
	// Special ships do not disappear forever when they land; they
	// just slowly refuel.
	if(landingPlanet && zoom)
	{
		// Move the ship toward the center of the planet while landing.
		if(GetTargetStellar())
			position = .97 * position + .03 * GetTargetStellar()->Position();
		zoom -= landingSpeed;
		if(zoom < 0.f)
		{
			// If this is not a special ship, it ceases to exist when it
			// lands on a true planet. If this is a wormhole, the ship is
			// instantly transported.
			if(landingPlanet->IsWormhole())
			{
				SetSystem(&landingPlanet->GetWormhole()->WormholeDestination(*currentSystem));
				for(const StellarObject &object : currentSystem->Objects())
					if(object.GetPlanet() == landingPlanet)
						position = object.Position();
				SetTargetStellar(nullptr);
				SetTargetSystem(nullptr);
				landingPlanet = nullptr;
			}
			else if(!isSpecial || personality.IsFleeing())
			{
				bool escortsLanded = true;
				for(const auto &it : escorts)
				{
					const auto escort = it.lock();
					// Check if escorts are also landed, or destroyed.
					if(!escort || escort->IsDestroyed() || escort->zoom == 0.f)
						continue;
					escortsLanded = false;
					break;
				}
				if(escortsLanded)
					MarkForRemoval();
				return true;
			}

			zoom = 0.f;
		}
	}
	// Only refuel if this planet has a spaceport.
	else if(fuel >= attributes.Get("fuel capacity")
			|| !landingPlanet || !landingPlanet->GetPort().CanRecharge(Port::RechargeType::Fuel))
	{
		zoom = min(1.f, zoom + landingSpeed);
		SetTargetStellar(nullptr);
		landingPlanet = nullptr;
	}
	else
		fuel = min(fuel + 1., attributes.Get("fuel capacity"));

	// Move the ship at the velocity it had when it began landing, but
	// scaled based on how small it is now.
	if(zoom > 0.f)
		position += velocity * zoom;

	return true;
}



void Ship::DoInitializeMovement()
{
	// If you're disabled, you can't initiate landing or jumping.
	if(isDisabled)
		return;

	if(commands.Has(Command::LAND) && CanLand())
		landingPlanet = GetTargetStellar()->GetPlanet();
	else if(commands.Has(Command::JUMP) && IsReadyToJump())
	{
		hyperspaceSystem = GetTargetSystem();
		pair<JumpType, double> jumpUsed = navigation.GetCheapestJumpType(hyperspaceSystem);
		isUsingJumpDrive = (jumpUsed.first == JumpType::JUMP_DRIVE);
		hyperspaceFuelCost = jumpUsed.second;
	}
}



void Ship::StepPilot()
{
	int requiredCrew = RequiredCrew();

	if(pilotError)
		--pilotError;
	else if(pilotOkay)
		--pilotOkay;
	else if(isDisabled)
	{
		// If the ship is disabled, don't show a warning message due to missing crew.
	}
	else if(requiredCrew && static_cast<int>(Random::Int(requiredCrew)) >= Crew())
	{
		pilotError = 30;
		if(isYours || personality.IsEscort())
		{
			if(!parent.lock())
				Messages::Add("Your ship is moving erratically because you do not have enough crew to pilot it."
					, Messages::Importance::Low);
			else if(Preferences::Has("Extra fleet status messages"))
				Messages::Add("The " + name + " is moving erratically because there are not enough crew to pilot it."
					, Messages::Importance::Low);
		}
	}
	else
		pilotOkay = 30;
}



// This ship is not landing or entering hyperspace. So, move it. If it is
// disabled, all it can do is slow down to a stop.
void Ship::DoMovement(bool &isUsingAfterburner)
{
	isUsingAfterburner = false;

	double mass = InertialMass();
	double dragForce = DragForce();
	double slowMultiplier = 1. / (1. + slowness * .05);

	if(isDisabled)
		velocity *= 1. - dragForce;
	else if(!pilotError)
	{
		if(commands.Turn())
		{
			// Check if we are able to turn.
			double cost = attributes.Get("turning energy");
			if(cost > 0. && energy < cost * fabs(commands.Turn()))
				commands.SetTurn(copysign(energy / cost, commands.Turn()));

			cost = attributes.Get("turning shields");
			if(cost > 0. && shields < cost * fabs(commands.Turn()))
				commands.SetTurn(copysign(shields / cost, commands.Turn()));

			cost = attributes.Get("turning hull");
			if(cost > 0. && hull < cost * fabs(commands.Turn()))
				commands.SetTurn(copysign(hull / cost, commands.Turn()));

			cost = attributes.Get("turning fuel");
			if(cost > 0. && fuel < cost * fabs(commands.Turn()))
				commands.SetTurn(copysign(fuel / cost, commands.Turn()));

			cost = -attributes.Get("turning heat");
			if(cost > 0. && heat < cost * fabs(commands.Turn()))
				commands.SetTurn(copysign(heat / cost, commands.Turn()));

			if(commands.Turn())
			{
				isSteering = true;
				steeringDirection = commands.Turn();
				// If turning at a fraction of the full rate (either from lack of
				// energy or because of tracking a target), only consume a fraction
				// of the turning energy and produce a fraction of the heat.
				double scale = fabs(commands.Turn());

				shields -= scale * attributes.Get("turning shields");
				hull -= scale * attributes.Get("turning hull");
				energy -= scale * attributes.Get("turning energy");
				fuel -= scale * attributes.Get("turning fuel");
				heat += scale * attributes.Get("turning heat");
				discharge += scale * attributes.Get("turning discharge");
				corrosion += scale * attributes.Get("turning corrosion");
				ionization += scale * attributes.Get("turning ion");
				scrambling += scale * attributes.Get("turning scramble");
				leakage += scale * attributes.Get("turning leakage");
				burning += scale * attributes.Get("turning burn");
				slowness += scale * attributes.Get("turning slowing");
				disruption += scale * attributes.Get("turning disruption");

				Turn(commands.Turn() * TurnRate() * slowMultiplier);
			}
		}
		double thrustCommand = commands.Has(Command::FORWARD) - commands.Has(Command::BACK);
		double thrust = 0.;
		if(thrustCommand)
		{
			// Check if we are able to apply this thrust.
			double cost = attributes.Get((thrustCommand > 0.) ?
				"thrusting energy" : "reverse thrusting energy");
			if(cost > 0. && energy < cost * fabs(thrustCommand))
				thrustCommand = copysign(energy / cost, thrustCommand);

			cost = attributes.Get((thrustCommand > 0.) ?
				"thrusting shields" : "reverse thrusting shields");
			if(cost > 0. && shields < cost * fabs(thrustCommand))
				thrustCommand = copysign(shields / cost, thrustCommand);

			cost = attributes.Get((thrustCommand > 0.) ?
				"thrusting hull" : "reverse thrusting hull");
			if(cost > 0. && hull < cost * fabs(thrustCommand))
				thrustCommand = copysign(hull / cost, thrustCommand);

			cost = attributes.Get((thrustCommand > 0.) ?
				"thrusting fuel" : "reverse thrusting fuel");
			if(cost > 0. && fuel < cost * fabs(thrustCommand))
				thrustCommand = copysign(fuel / cost, thrustCommand);

			cost = -attributes.Get((thrustCommand > 0.) ?
				"thrusting heat" : "reverse thrusting heat");
			if(cost > 0. && heat < cost * fabs(thrustCommand))
				thrustCommand = copysign(heat / cost, thrustCommand);

			if(thrustCommand)
			{
				// If a reverse thrust is commanded and the capability does not
				// exist, ignore it (do not even slow under drag).
				isThrusting = (thrustCommand > 0.);
				isReversing = !isThrusting && attributes.Get("reverse thrust");
				thrust = attributes.Get(isThrusting ? "thrust" : "reverse thrust");
				if(thrust)
				{
					double scale = fabs(thrustCommand);

					shields -= scale * attributes.Get(isThrusting ? "thrusting shields" : "reverse thrusting shields");
					hull -= scale * attributes.Get(isThrusting ? "thrusting hull" : "reverse thrusting hull");
					energy -= scale * attributes.Get(isThrusting ? "thrusting energy" : "reverse thrusting energy");
					fuel -= scale * attributes.Get(isThrusting ? "thrusting fuel" : "reverse thrusting fuel");
					heat += scale * attributes.Get(isThrusting ? "thrusting heat" : "reverse thrusting heat");
					discharge += scale * attributes.Get(isThrusting ? "thrusting discharge" : "reverse thrusting discharge");
					corrosion += scale * attributes.Get(isThrusting ? "thrusting corrosion" : "reverse thrusting corrosion");
					ionization += scale * attributes.Get(isThrusting ? "thrusting ion" : "reverse thrusting ion");
					scrambling += scale * attributes.Get(isThrusting ? "thrusting scramble" :
						"reverse thrusting scramble");
					burning += scale * attributes.Get(isThrusting ? "thrusting burn" : "reverse thrusting burn");
					leakage += scale * attributes.Get(isThrusting ? "thrusting leakage" : "reverse thrusting leakage");
					slowness += scale * attributes.Get(isThrusting ? "thrusting slowing" : "reverse thrusting slowing");
					disruption += scale * attributes.Get(isThrusting ? "thrusting disruption" : "reverse thrusting disruption");

					acceleration += angle.Unit() * thrustCommand * (isThrusting ? Acceleration() : ReverseAcceleration());
				}
			}
		}
		bool applyAfterburner = (commands.Has(Command::AFTERBURNER) || (thrustCommand > 0. && !thrust))
				&& !CannotAct(Ship::ActionType::AFTERBURNER);
		if(applyAfterburner)
		{
			thrust = attributes.Get("afterburner thrust");
			double shieldCost = attributes.Get("afterburner shields");
			double hullCost = attributes.Get("afterburner hull");
			double energyCost = attributes.Get("afterburner energy");
			double fuelCost = attributes.Get("afterburner fuel");
			double heatCost = -attributes.Get("afterburner heat");

			double dischargeCost = attributes.Get("afterburner discharge");
			double corrosionCost = attributes.Get("afterburner corrosion");
			double ionCost = attributes.Get("afterburner ion");
			double scramblingCost = attributes.Get("afterburner scramble");
			double leakageCost = attributes.Get("afterburner leakage");
			double burningCost = attributes.Get("afterburner burn");

			double slownessCost = attributes.Get("afterburner slowing");
			double disruptionCost = attributes.Get("afterburner disruption");

			if(thrust && shields >= shieldCost && hull >= hullCost
				&& energy >= energyCost && fuel >= fuelCost && heat >= heatCost)
			{
				shields -= shieldCost;
				hull -= hullCost;
				energy -= energyCost;
				fuel -= fuelCost;
				heat -= heatCost;

				discharge += dischargeCost;
				corrosion += corrosionCost;
				ionization += ionCost;
				scrambling += scramblingCost;
				leakage += leakageCost;
				burning += burningCost;

				slowness += slownessCost;
				disruption += disruptionCost;

				acceleration += angle.Unit() * (1. + attributes.Get("acceleration multiplier")) * thrust / mass;

				// Only create the afterburner effects if the ship is in the player's system.
				isUsingAfterburner = !forget;
			}
		}
	}
	if(acceleration)
	{
		acceleration *= slowMultiplier;
		// Acceleration multiplier needs to modify effective drag, otherwise it changes top speeds.
		Point dragAcceleration = acceleration - velocity * dragForce * (1. + attributes.Get("acceleration multiplier"));
		// Make sure dragAcceleration has nonzero length, to avoid divide by zero.
		if(dragAcceleration)
		{
			// What direction will the net acceleration be if this drag is applied?
			// If the net acceleration will be opposite the thrust, do not apply drag.
			dragAcceleration *= .5 * (acceleration.Unit().Dot(dragAcceleration.Unit()) + 1.);

			// A ship can only "cheat" to stop if it is moving slow enough that
			// it could stop completely this frame. This is to avoid overshooting
			// when trying to stop and ending up headed in the other direction.
			if(commands.Has(Command::STOP))
			{
				// How much acceleration would it take to come to a stop in the
				// direction normal to the ship's current facing? This is only
				// possible if the acceleration plus drag vector is in the
				// opposite direction from the velocity vector when both are
				// projected onto the current facing vector, and the acceleration
				// vector is the larger of the two.
				double vNormal = velocity.Dot(angle.Unit());
				double aNormal = dragAcceleration.Dot(angle.Unit());
				if((aNormal > 0.) != (vNormal > 0.) && fabs(aNormal) > fabs(vNormal))
					dragAcceleration = -vNormal * angle.Unit();
			}
			velocity += dragAcceleration;
		}
		acceleration = Point();
	}
}



void Ship::StepTargeting()
{
	// Boarding:
	shared_ptr<const Ship> target = GetTargetShip();
	// If this is a fighter or drone and it is not assisting someone at the
	// moment, its boarding target should be its parent ship.
	// Unless the player uses a fighter as their flagship and is boarding an enemy ship.
	if(CanBeCarried() && !(target && (target == GetShipToAssist() || isYours)))
		target = GetParent();
	if(target && !isDisabled)
	{
		Point dp = (target->position - position);
		double distance = dp.Length();
		Point dv = (target->velocity - velocity);
		double speed = dv.Length();
		isBoarding = (distance < 50. && speed < 1. && commands.Has(Command::BOARD));
		if(isBoarding && !CanBeCarried())
		{
			if(!target->IsDisabled() && government->IsEnemy(target->government))
				isBoarding = false;
			else if(target->IsDestroyed() || target->IsLanding() || target->IsHyperspacing()
					|| target->GetSystem() != GetSystem())
				isBoarding = false;
		}
		if(isBoarding && !pilotError)
		{
			Angle facing = angle;
			bool left = target->Unit().Cross(facing.Unit()) < 0.;
			double turn = left - !left;

			// Check if the ship will still be pointing to the same side of the target
			// angle if it turns by this amount.
			facing += TurnRate() * turn;
			bool stillLeft = target->Unit().Cross(facing.Unit()) < 0.;
			if(left != stillLeft)
				turn = 0.;
			angle += TurnRate() * turn;

			velocity += dv.Unit() * .1;
			position += dp.Unit() * .5;

			if(distance < 10. && speed < 1. && ((CanBeCarried() && government == target->government) || !turn))
			{
				if(cloak && !attributes.Get("cloaked boarding"))
				{
					// Allow the player to get all the way to the end of the
					// boarding sequence (including locking on to the ship) but
					// not to actually board, if they are cloaked, except if they have "cloaked boarding".
					if(isYours)
						Messages::Add("You cannot board a ship while cloaked.", Messages::Importance::High);
				}
				else
				{
					isBoarding = false;
					bool isEnemy = government->IsEnemy(target->government);
					if(isEnemy && Random::Real() < target->Attributes().Get("self destruct"))
					{
						Messages::Add("The " + target->DisplayModelName() + " \"" + target->Name()
							+ "\" has activated its self-destruct mechanism.", Messages::Importance::High);
						GetTargetShip()->SelfDestruct();
					}
					else
						hasBoarded = true;
				}
			}
		}
	}

	// Clear your target if it is destroyed. This is only important for NPCs,
	// because ordinary ships cease to exist once they are destroyed.
	target = GetTargetShip();
	if(target && target->IsDestroyed() && target->explosionCount >= target->explosionTotal)
		targetShip.reset();
}



// Finally, move the ship and create any movement visuals.
void Ship::DoEngineVisuals(vector<Visual> &visuals, bool isUsingAfterburner)
{
<<<<<<< HEAD
	return escorts.list;
=======
	if(isUsingAfterburner && !Attributes().AfterburnerEffects().empty())
	{
		double gimbalDirection = (Commands().Has(Command::FORWARD) || Commands().Has(Command::BACK))
			* -Commands().Turn();

		for(const EnginePoint &point : enginePoints)
		{
			Angle gimbal = Angle(gimbalDirection * point.gimbal.Degrees());
			Angle afterburnerAngle = angle + point.facing + gimbal;
			Point pos = angle.Rotate(point) * Zoom() + position;
			// Stream the afterburner effects outward in the direction the engines are facing.
			Point effectVelocity = velocity - 6. * afterburnerAngle.Unit();
			for(auto &&it : Attributes().AfterburnerEffects())
				for(int i = 0; i < it.second; ++i)
					visuals.emplace_back(*it.first, pos, effectVelocity, afterburnerAngle);
		}
	}
>>>>>>> b1cd187b
}



// Add escorts to this ship. Escorts look to the parent ship for movement
// cues and try to stay with it when it lands or goes into hyperspace.
void Ship::AddEscort(Ship &ship)
{
	escorts.list.push_back(ship.shared_from_this());
	TuneForEscort(ship);
}



void Ship::RemoveEscort(const Ship &ship)
{
	// When removing the slowest escort, we need to determine the new "speed limit."
	shared_ptr<const Ship> slowest = escorts.slowest.lock();
	const bool findSlowest = (!slowest || (&ship == slowest.get()));
	if(findSlowest)
	{
		escorts.cruiseVelocity = -1.;
		escorts.slowest.reset();
	}

	auto it = escorts.list.begin();
	while(it != escorts.list.end())
	{
		auto escort = it->lock();
		if(escort.get() == &ship)
		{
			it = escorts.list.erase(it);
			// If we are not removing the slowest escort, then we don't
			// need to finish the loop to tune all other escorts.
			if(!findSlowest)
				return;
		}
		else
		{
			if(escort && findSlowest)
				TuneForEscort(*escort);
			++it;
		}
	}
}



// (Re)Register escorts, for example because some escort got destroyed.
void Ship::TuneForEscorts()
{
	// If the cached slowest escort is still ours, we don't need to re-find one.
	shared_ptr<const Ship> slowest = escorts.slowest.lock();
	if(slowest && !slowest->IsDestroyed() && government == slowest->GetGovernment())
		return;

	escorts.cruiseVelocity = -1.;
	escorts.slowest.reset();

	for(const auto &it : escorts.list)
	{
		auto escort = it.lock();
		if(escort)
			TuneForEscort(*escort);
	}
}



// Cache the maximum speed that the parent should stay below to keep
// all escorts together.
void Ship::TuneForEscort(const Ship &ship)
{
	// We don't cache the speeds of carried ships, since they are often
	// docked and the carrier waits for them during docking already.
	if(!ship.CanBeCarried() && !ship.IsDestroyed() && government == ship.GetGovernment())
	{
		double eV = ship.MaxVelocity() * 0.9;
		// We don't cache the speeds of escorts that have 0 velocity to avoid
		// having the parent get stuck when one of the escorts doesn't have
		// regular thrust.
		if(eV > 0. && (escorts.cruiseVelocity <= 0. || (eV < escorts.cruiseVelocity)))
		{
			escorts.cruiseVelocity = eV;
			escorts.slowest = ship.shared_from_this();
		}
	}
}



// Let the parent re-check if all cached data for its escorts still is valid.
void Ship::TuneParent()
{
	shared_ptr<Ship> oldParent = parent.lock();
	if(oldParent)
		oldParent->TuneForEscorts();
}



double Ship::MinimumHull() const
{
	if(neverDisabled)
		return 0.;

	double maximumHull = MaxHull();
	double absoluteThreshold = attributes.Get("absolute threshold");
	if(absoluteThreshold > 0.)
		return absoluteThreshold;

	double thresholdPercent = attributes.Get("threshold percentage");
	double transition = 1 / (1 + 0.0005 * maximumHull);
	double minimumHull = maximumHull * (thresholdPercent > 0.
		? min(thresholdPercent, 1.) : 0.1 * (1. - transition) + 0.5 * transition);

	return max(0., floor(minimumHull + attributes.Get("hull threshold")));
}



void Ship::CreateExplosion(vector<Visual> &visuals, bool spread)
{
	if(!HasSprite() || !GetMask().IsLoaded() || explosionEffects.empty())
		return;

	// Bail out if this loops enough times, just in case.
	for(int i = 0; i < 10; ++i)
	{
		Point point((Random::Real() - .5) * Width(),
			(Random::Real() - .5) * Height());
		if(GetMask().Contains(point, Angle()))
		{
			// Pick an explosion.
			int type = Random::Int(explosionTotal);
			auto it = explosionEffects.begin();
			for( ; it != explosionEffects.end(); ++it)
			{
				type -= it->second;
				if(type < 0)
					break;
			}
			Point effectVelocity = velocity;
			if(spread)
			{
				double scale = .04 * (Width() + Height());
				effectVelocity += Angle::Random().Unit() * (scale * Random::Real());
			}
			visuals.emplace_back(*it->first, angle.Rotate(point) + position, std::move(effectVelocity), angle);
			++explosionCount;
			return;
		}
	}
}



// Place a "spark" effect, like ionization or disruption.
void Ship::CreateSparks(vector<Visual> &visuals, const string &name, double amount)
{
	CreateSparks(visuals, GameData::Effects().Get(name), amount);
}



void Ship::CreateSparks(vector<Visual> &visuals, const Effect *effect, double amount)
{
	if(forget)
		return;

	// Limit the number of sparks, depending on the size of the sprite.
	amount = min(amount, Width() * Height() * .0006);
	// Preallocate capacity, in case we're adding a non-trivial number of sparks.
	visuals.reserve(visuals.size() + static_cast<int>(amount));

	while(true)
	{
		amount -= Random::Real();
		if(amount <= 0.)
			break;

		Point point((Random::Real() - .5) * Width(),
			(Random::Real() - .5) * Height());
		if(GetMask().Contains(point, Angle()))
			visuals.emplace_back(*effect, angle.Rotate(point) + position, velocity, angle);
	}
}



double Ship::CalculateAttraction() const
{
	return max(0., .4 * sqrt(attributes.Get("cargo space")) - 1.8);
}



double Ship::CalculateDeterrence() const
{
	double tempDeterrence = 0.;
	for(const Hardpoint &hardpoint : Weapons())
		if(hardpoint.GetOutfit())
		{
			const Outfit *weapon = hardpoint.GetOutfit();
			// 1 DoT damage of type X = 100 damage of type X over an extended period of time
			// (~95 damage after 5 seconds, ~99 damage after 8 seconds). Therefore, multiply
			// DoT damage types by 100. Disruption, scrambling, and slowing don't have an
			// analogous instantaneous damage type, but still just multiply them by 100 to
			// stay consistent.

			// Compare the relative damage types to the strength of the firing ship, since we
			// have nothing else to reasonably compare against.

			// Shield and hull damage are the primary damage types that dictate combat, so
			// consider the full damage dealt by these types for the strength of a weapon.
			double shieldFactor = weapon->ShieldDamage()
					+ weapon->RelativeShieldDamage() * MaxShields()
					+ weapon->DischargeDamage() * 100.;
			double hullFactor = weapon->HullDamage()
					+ weapon->RelativeHullDamage() * MaxHull()
					+ weapon->CorrosionDamage() * 100.;

			// Other damage types don't outright destroy ships, so they aren't considered
			// as heavily in the strength of a weapon.
			double energyFactor = weapon->EnergyDamage()
					+ weapon->RelativeEnergyDamage() * attributes.Get("energy capacity")
					+ weapon->IonDamage() * 100.;
			double heatFactor = weapon->HeatDamage()
					+ weapon->RelativeHeatDamage() * MaximumHeat()
					+ weapon->BurnDamage() * 100.;
			double fuelFactor = weapon->FuelDamage()
					+ weapon->RelativeFuelDamage() * attributes.Get("fuel capacity")
					+ weapon->LeakDamage() * 100.;
			double scramblingFactor = weapon->ScramblingDamage() * 100.;
			double slowingFactor = weapon->SlowingDamage() * 100.;
			double disruptionFactor = weapon->DisruptionDamage() * 100.;

			// Disabled and asteroid damage are ignored because they don't matter in combat.

			double strength = shieldFactor + hullFactor + 0.2 * (energyFactor + heatFactor + fuelFactor
					+ scramblingFactor + slowingFactor + disruptionFactor);
			tempDeterrence += .12 * strength / weapon->Reload();
		}
	return tempDeterrence;
}



<<<<<<< HEAD
Ship::Escorts::~Escorts()
{
	for(const auto &it : list)
	{
		shared_ptr<Ship> escort = it.lock();
		if(escort)
			escort->parent.reset();
=======
void Ship::Jettison(shared_ptr<Flotsam> toJettison)
{
	if(currentSystem)
	{
		jettisoned.emplace_back(toJettison);
		return;
	}
	// If this ship is currently being carried by another, transfer Flotsam to be jettisoned to the carrier.
	shared_ptr<Ship> carrier = parent.lock();
	if(!carrier)
		return;
	size_t bayIndex = 0;
	for(const auto &bay : carrier->Bays())
	{
		if(bay.ship.get() == this)
		{
			carrier->jettisonedFromBay.emplace_back(toJettison, bayIndex);
			break;
		}
		++bayIndex;
>>>>>>> b1cd187b
	}
}<|MERGE_RESOLUTION|>--- conflicted
+++ resolved
@@ -2493,6 +2493,7 @@
 void Ship::Destroy()
 {
 	hull = -1.;
+	TuneParent();
 }
 
 
@@ -2651,15 +2652,9 @@
 	for(const Bay &bay : bays)
 		if(bay.ship)
 			bay.ship->WasCaptured(capturer);
-	// If a flagship is captured, its escorts become independent.
-	for(const auto &it : escorts)
-	{
-		shared_ptr<Ship> escort = it.lock();
-		if(escort)
-			escort->parent.reset();
-	}
-	// This ship should not care about its now-unallied escorts.
-	escorts.clear();
+	// If a flagship is captured, its escorts become independent and
+	// this ship should not care about its now-unallied escorts.
+	escorts = Escorts{};
 
 	return transfer;
 }
@@ -3039,13 +3034,8 @@
 
 double Ship::TurnRate() const
 {
-<<<<<<< HEAD
-	hull = -1.;
-	TuneParent();
-=======
 	return attributes.Get("turn") / InertialMass()
 		* (1. + attributes.Get("turn multiplier"));
->>>>>>> b1cd187b
 }
 
 
@@ -3100,6 +3090,16 @@
 
 
 
+// The optimal speed for this ship when not moving in a hurry.
+// If the ship has escorts, then the speed returned will allow for all
+// non-carried escorts to catch up with this ship.
+double Ship::CruiseVelocity() const
+{
+	return escorts.cruiseVelocity > 0. ? min(MaxVelocity(), escorts.cruiseVelocity) : MaxVelocity();
+}
+
+
+
 double Ship::CurrentSpeed() const
 {
 	return Velocity().Length();
@@ -3140,16 +3140,6 @@
 	burning += damage.Burn();
 	leakage += damage.Leak();
 
-<<<<<<< HEAD
-	// Fighters should flee a disabled ship, but if the player manages to capture
-	// the ship before they flee, the fighters are captured, too.
-	for(const Bay &bay : bays)
-		if(bay.ship)
-			bay.ship->WasCaptured(capturer);
-	// If a flagship is captured, its escorts become independent and
-	// this ship should not care about its now-unallied escorts.
-	escorts = Escorts{};
-=======
 	disruption += damage.Disruption();
 	slowness += damage.Slowing();
 
@@ -3179,6 +3169,7 @@
 	if(!wasDestroyed && IsDestroyed())
 	{
 		type |= ShipEvent::DESTROY;
+		TuneParent();
 
 		if(IsYours())
 			Messages::Add("Your " + DisplayModelName() +
@@ -3229,7 +3220,6 @@
 		acceleration += force / 400.;
 		return;
 	}
->>>>>>> b1cd187b
 
 	double currentMass = InertialMass();
 	if(!currentMass)
@@ -3283,7 +3273,7 @@
 	if(!free)
 		return false;
 
-	for(const auto &it : escorts)
+	for(const auto &it : escorts.list)
 	{
 		auto escort = it.lock();
 		if(!escort)
@@ -3719,26 +3709,8 @@
 
 
 
-<<<<<<< HEAD
-// The optimal speed for this ship when not moving in a hurry.
-// If the ship has escorts, then the speed returned will allow for all
-// non-carried escorts to catch up with this ship.
-double Ship::CruiseVelocity() const
-{
-	return escorts.cruiseVelocity > 0. ? min(MaxVelocity(), escorts.cruiseVelocity) : MaxVelocity();
-}
-
-
-
-// This ship just got hit by a weapon. Take damage according to the
-// DamageDealt from that weapon. The return value is a ShipEvent type,
-// which may be a combination of PROVOKED, DISABLED, and DESTROYED.
-// Create any target effects as sparks.
-int Ship::TakeDamage(vector<Visual> &visuals, const DamageDealt &damage, const Government *sourceGovernment)
-=======
 // Set this ship's targets.
 void Ship::SetTargetShip(const shared_ptr<Ship> &ship)
->>>>>>> b1cd187b
 {
 	if(ship != GetTargetShip())
 	{
@@ -3765,21 +3737,6 @@
 }
 
 
-<<<<<<< HEAD
-	// Report what happened to this ship from this weapon.
-	int type = 0;
-	if(!wasDisabled && isDisabled)
-	{
-		type |= ShipEvent::DISABLE;
-		hullDelay = max(hullDelay, static_cast<int>(attributes.Get("disabled repair delay")));
-	}
-	if(!wasDestroyed && IsDestroyed())
-	{
-		type |= ShipEvent::DESTROY;
-		TuneParent();
-	}
-=======
->>>>>>> b1cd187b
 
 void Ship::SetTargetSystem(const System *system)
 {
@@ -3844,31 +3801,14 @@
 
 const vector<weak_ptr<Ship>> &Ship::GetEscorts() const
 {
-	return escorts;
-}
-
-
-<<<<<<< HEAD
-	for(const auto &it : escorts.list)
-	{
-		auto escort = it.lock();
-		if(!escort)
-			continue;
-		if(escort == ship.shared_from_this())
-			break;
-		if(escort->attributes.Category() == category && !escort->IsDestroyed() &&
-				(!IsYours() || (IsYours() && escort->IsYours())))
-			--free;
-		if(!free)
-			break;
-	}
-	return (free > 0);
-=======
+	return escorts.list;
+}
+
+
 
 int Ship::GetLingerSteps() const
 {
 	return lingerSteps;
->>>>>>> b1cd187b
 }
 
 
@@ -4618,7 +4558,7 @@
 			else if(!isSpecial || personality.IsFleeing())
 			{
 				bool escortsLanded = true;
-				for(const auto &it : escorts)
+				for(const auto &it : GetEscorts())
 				{
 					const auto escort = it.lock();
 					// Check if escorts are also landed, or destroyed.
@@ -4992,9 +4932,6 @@
 // Finally, move the ship and create any movement visuals.
 void Ship::DoEngineVisuals(vector<Visual> &visuals, bool isUsingAfterburner)
 {
-<<<<<<< HEAD
-	return escorts.list;
-=======
 	if(isUsingAfterburner && !Attributes().AfterburnerEffects().empty())
 	{
 		double gimbalDirection = (Commands().Has(Command::FORWARD) || Commands().Has(Command::BACK))
@@ -5012,7 +4949,6 @@
 					visuals.emplace_back(*it.first, pos, effectVelocity, afterburnerAngle);
 		}
 	}
->>>>>>> b1cd187b
 }
 
 
@@ -5261,7 +5197,6 @@
 
 
 
-<<<<<<< HEAD
 Ship::Escorts::~Escorts()
 {
 	for(const auto &it : list)
@@ -5269,7 +5204,11 @@
 		shared_ptr<Ship> escort = it.lock();
 		if(escort)
 			escort->parent.reset();
-=======
+	}
+}
+
+
+
 void Ship::Jettison(shared_ptr<Flotsam> toJettison)
 {
 	if(currentSystem)
@@ -5290,6 +5229,5 @@
 			break;
 		}
 		++bayIndex;
->>>>>>> b1cd187b
 	}
 }