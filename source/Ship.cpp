--- conflicted
+++ resolved
@@ -3137,20 +3137,9 @@
 	for(const Bay &bay : bays)
 		if(bay.ship)
 			bay.ship->WasCaptured(capturer);
-<<<<<<< HEAD
 	// If a flagship is captured, its escorts become independent and
 	// this ship should not care about its now-unallied escorts.
 	escorts = Escorts{};
-=======
-	// If a flagship is captured, its escorts become independent.
-	for(const auto &it : escorts)
-	{
-		shared_ptr<Ship> escort = it.lock();
-		if(escort)
-			escort->parent.reset();
-	}
-	// This ship should not care about its now-unallied escorts.
-	escorts.clear();
 
 	return transfer;
 }
@@ -3170,7 +3159,6 @@
 	targetFlotsam.reset();
 	hyperspaceSystem = nullptr;
 	landingPlanet = nullptr;
->>>>>>> c17c7ecc
 }
 
 
@@ -4334,16 +4322,6 @@
 
 
 
-<<<<<<< HEAD
-Ship::Escorts::~Escorts()
-{
-	for(const auto &it : list)
-	{
-		shared_ptr<Ship> escort = it.lock();
-		if(escort)
-			escort->parent.reset();
-	}
-=======
 double Ship::CalculateAttraction() const
 {
 	return max(0., .4 * sqrt(attributes.Get("cargo space")) - 1.8);
@@ -4366,5 +4344,16 @@
 			tempDeterrence += .12 * strength / weapon->Reload();
 		}
 	return tempDeterrence;
->>>>>>> c17c7ecc
+}
+
+
+
+Ship::Escorts::~Escorts()
+{
+	for(const auto &it : list)
+	{
+		shared_ptr<Ship> escort = it.lock();
+		if(escort)
+			escort->parent.reset();
+	}
 }