--- conflicted
+++ resolved
@@ -3060,7 +3060,6 @@
 
 
 
-<<<<<<< HEAD
 // The optimal speed for this ship when not moving in a hurry.
 // If the ship has escorts, then the speed returned will allow for all
 // non-carried escorts to catch up with this ship.
@@ -3071,16 +3070,11 @@
 
 
 
-// This ship just got hit by the given projectile. Take damage according to
-// what sort of weapon the projectile it.
-int Ship::TakeDamage(const Projectile &projectile, bool isBlast)
-=======
 // This ship just got hit by the given weapon. Take damage
 // according to the weapon and the characteristics of how
 // it hit this ship, and add any visuals created as a result
 // of being hit.
 int Ship::TakeDamage(vector<Visual> &visuals, const Weapon &weapon, double damageScaling, double distanceTraveled, const Point &damagePosition, const Government *sourceGovernment, bool isBlast)
->>>>>>> a2dc407d
 {
 	if(isBlast && weapon.IsDamageScaled())
 	{
@@ -3891,111 +3885,4 @@
 		if(GetMask().Contains(point, Angle()))
 			visuals.emplace_back(*effect, angle.Rotate(point) + position, velocity, angle);
 	}
-<<<<<<< HEAD
-}
-
-
-
-// A helper method for taking damage from either a projectile or a hazard.
-int Ship::TakeDamage(const Weapon &weapon, double damageScaling, double distanceTraveled, const Point &damagePosition, bool isBlast)
-{
-	if(isBlast && weapon.IsDamageScaled())
-	{
-		// Scale blast damage based on the distance from the blast
-		// origin and if the projectile uses a trigger radius. The
-		// point of contact must be measured on the sprite outline.
-		// scale = (1 + (tr / (2 * br))^2) / (1 + r^4)^2
-		double blastRadius = max(1., weapon.BlastRadius());
-		double radiusRatio = weapon.TriggerRadius() / blastRadius;
-		double k = !radiusRatio ? 1. : (1. + .25 * radiusRatio * radiusRatio);
-		// Rather than exactly compute the distance between the explosion and
-		// the closest point on the ship, estimate it using the mask's Radius.
-		double d = max(0., (damagePosition - position).Length() - GetMask().Radius());
-		double rSquared = d * d / (blastRadius * blastRadius);
-		damageScaling *= k / ((1. + rSquared * rSquared) * (1. + rSquared * rSquared));
-	}
-	if(weapon.HasDamageDropoff())
-		damageScaling *= weapon.DamageDropoff(distanceTraveled);
-	
-	double shieldDamage = (weapon.ShieldDamage() + weapon.RelativeShieldDamage() * attributes.Get("shields"))
-		* damageScaling / (1. + attributes.Get("shield protection"));
-	double hullDamage = (weapon.HullDamage() + weapon.RelativeHullDamage() * attributes.Get("hull"))
-		* damageScaling / (1. + attributes.Get("hull protection"));
-	double energyDamage = (weapon.EnergyDamage() + weapon.RelativeEnergyDamage() * attributes.Get("energy capacity"))
-		* damageScaling / (1. + attributes.Get("energy protection"));
-	double fuelDamage = (weapon.FuelDamage() + weapon.RelativeFuelDamage() * attributes.Get("fuel capacity"))
-		* damageScaling / (1. + attributes.Get("fuel protection"));
-	double heatDamage = (weapon.HeatDamage() + weapon.RelativeHeatDamage() * MaximumHeat())
-		* damageScaling / (1. + attributes.Get("heat protection"));
-	double ionDamage = weapon.IonDamage() * damageScaling / (1. + attributes.Get("ion protection"));
-	double disruptionDamage = weapon.DisruptionDamage() * damageScaling / (1. + attributes.Get("disruption protection"));
-	double slowingDamage = weapon.SlowingDamage() * damageScaling / (1. + attributes.Get("slowing protection"));
-	double hitForce = weapon.HitForce() * damageScaling / (1. + attributes.Get("force protection"));
-	bool wasDisabled = IsDisabled();
-	bool wasDestroyed = IsDestroyed();
-	
-	double shieldFraction = 1. - max(0., min(1., weapon.Piercing() / (1. + attributes.Get("piercing protection")) - attributes.Get("piercing resistance")));
-	shieldFraction *= 1. / (1. + disruption * .01);
-	if(shields <= 0.)
-		shieldFraction = 0.;
-	else if(shieldDamage > shields)
-		shieldFraction = min(shieldFraction, shields / shieldDamage);
-	shields -= shieldDamage * shieldFraction;
-	if(shieldDamage && !isDisabled)
-	{
-		int disabledDelay = static_cast<int>(attributes.Get("depleted shield delay"));
-		shieldDelay = max(shieldDelay, (shields <= 0. && disabledDelay) ? disabledDelay : static_cast<int>(attributes.Get("shield delay")));
-	}
-	hull -= hullDamage * (1. - shieldFraction);
-	if(hullDamage && !isDisabled)
-		hullDelay = max(hullDelay, static_cast<int>(attributes.Get("repair delay")));
-	// For the following damage types, the total effect depends on how much is
-	// "leaking" through the shields.
-	double leakage = (1. - .5 * shieldFraction);
-	// Code in Ship::Move() will handle making sure the fuel and energy amounts
-	// stays in the allowable ranges.
-	energy -= energyDamage * leakage;
-	fuel -= fuelDamage * leakage;
-	heat += heatDamage * leakage;
-	ionization += ionDamage * leakage;
-	disruption += disruptionDamage * leakage;
-	slowness += slowingDamage * leakage;
-	
-	if(hitForce)
-	{
-		Point d = position - damagePosition;
-		double distance = d.Length();
-		if(distance)
-			ApplyForce((hitForce / distance) * d, weapon.IsGravitational());
-	}
-	
-	// Recalculate the disabled ship check.
-	isDisabled = true;
-	isDisabled = IsDisabled();
-	
-	// Report what happened to this ship from this weapon.
-	int type = 0;
-	if(!wasDisabled && isDisabled)
-	{
-		type |= ShipEvent::DISABLE;
-		hullDelay = max(hullDelay, static_cast<int>(attributes.Get("disabled repair delay")));
-	}
-	if(!wasDestroyed && IsDestroyed())
-	{
-		type |= ShipEvent::DESTROY;
-		Destroy();
-	}
-	
-	// Inflicted heat damage may also disable a ship, but does not trigger a "DISABLE" event.
-	if(heat > MaximumHeat())
-	{
-		isOverheated = true;
-		isDisabled = true;
-	}
-	else if(heat < .9 * MaximumHeat())
-		isOverheated = false;
-	
-	return type;
-=======
->>>>>>> a2dc407d
-}+}
