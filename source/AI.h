/* AI.h
Copyright (c) 2014 by Michael Zahniser

Endless Sky is free software: you can redistribute it and/or modify it under the
terms of the GNU General Public License as published by the Free Software
Foundation, either version 3 of the License, or (at your option) any later version.

Endless Sky is distributed in the hope that it will be useful, but WITHOUT ANY
WARRANTY; without even the implied warranty of MERCHANTABILITY or FITNESS FOR A
PARTICULAR PURPOSE. See the GNU General Public License for more details.

You should have received a copy of the GNU General Public License along with
this program. If not, see <https://www.gnu.org/licenses/>.
*/

#ifndef ES_AI_H_
#define ES_AI_H_

#include "Command.h"
#include "FireCommand.h"
#include "Point.h"

#include <cstdint>
#include <list>
#include <map>
#include <memory>
#include <vector>

class Angle;
class AsteroidField;
class Body;
class Flotsam;
class Government;
class Minable;
class PlayerInfo;
class Ship;
class ShipEvent;
class StellarObject;
class System;



// This class is responsible for controlling all the ships in the game,
// including the player's "flagship" - which is usually controlled via the
// keyboard but can also make use of the AI's autopilot for landing, aiming,
// or hyperspace travel between systems. The AI also tracks which actions
// ships have performed, to avoid having the same ship try to scan or board
// the same target over and over.
class AI {
public:
	// Any object that can be a ship's target is in a list of this type:
template <class Type>
	using List = std::list<std::shared_ptr<Type>>;
	// Constructor, giving the AI access to various object lists.
	AI(const List<Ship> &ships, const List<Minable> &minables, const List<Flotsam> &flotsam);

	// Fleet commands from the player.
	void IssueShipTarget(const PlayerInfo &player, const std::shared_ptr<Ship> &target);
	void IssueMoveTarget(const PlayerInfo &player, const Point &target, const System *moveToSystem);
	// Commands issued via the keyboard (mostly, to the flagship).
	void UpdateKeys(PlayerInfo &player, Command &clickCommands);

	// Allow the AI to track any events it is interested in.
	void UpdateEvents(const std::list<ShipEvent> &events);
	// Reset the AI's memory of events.
	void Clean();
	// Clear ship orders. This should be done when the player lands on a planet,
	// but not when they jump from one system to another.
	void ClearOrders();
	// Issue AI commands to all ships for one game step.
	void Step(const PlayerInfo &player, Command &activeCommands);

	// Get the in-system strength of each government's allies and enemies.
	int64_t AllyStrength(const Government *government);
	int64_t EnemyStrength(const Government *government);


private:
	// Check if a ship can pursue its target (i.e. beyond the "fence").
	bool CanPursue(const Ship &ship, const Ship &target) const;
	// Disabled or stranded ships coordinate with other ships to get assistance.
	void AskForHelp(Ship &ship, bool &isStranded, const Ship *flagship);
	static bool CanHelp(const Ship &ship, const Ship &helper, const bool needsFuel);
	bool HasHelper(const Ship &ship, const bool needsFuel);
	// Pick a new target for the given ship.
	std::shared_ptr<Ship> FindTarget(const Ship &ship) const;
	// Obtain a list of ships matching the desired hostility.
	std::vector<Ship *> GetShipsList(const Ship &ship, bool targetEnemies, double maxRange = -1.) const;

	bool FollowOrders(Ship &ship, Command &command) const;
	void MoveIndependent(Ship &ship, Command &command) const;
	void MoveEscort(Ship &ship, Command &command) const;
	static void Refuel(Ship &ship, Command &command);
	static bool CanRefuel(const Ship &ship, const StellarObject *target);
	bool ShouldDock(const Ship &ship, const Ship &parent, const System *playerSystem) const;

	// Methods of moving from the current position to a desired position / orientation.
	static double TurnBackward(const Ship &ship);
	static double TurnToward(const Ship &ship, const Point &vector);
<<<<<<< HEAD
	static bool MoveToPlanet(Ship &ship, Command &command, double cruiseSpeed = -1.);
	static bool MoveTo(Ship &ship, Command &command, const Point &targetPosition, const Point &targetVelocity, double radius, double slow, double cruiseSpeed = -1.);
=======
	static bool MoveToPlanet(Ship &ship, Command &command);
	static bool MoveTo(Ship &ship, Command &command, const Point &targetPosition,
		const Point &targetVelocity, double radius, double slow);
>>>>>>> c17c7ecc
	static bool Stop(Ship &ship, Command &command, double maxSpeed = 0., const Point direction = Point());
	static void PrepareForHyperspace(Ship &ship, Command &command);
	static void CircleAround(Ship &ship, Command &command, const Body &target);
	static void Swarm(Ship &ship, Command &command, const Body &target);
	static void KeepStation(Ship &ship, Command &command, const Body &target);
	static void Attack(Ship &ship, Command &command, const Ship &target);
	static void MoveToAttack(Ship &ship, Command &command, const Body &target);
	static void PickUp(Ship &ship, Command &command, const Body &target);
	// Special decisions a ship might make.
	static bool ShouldUseAfterburner(Ship &ship);
	// Special personality behaviors.
	void DoAppeasing(const std::shared_ptr<Ship> &ship, double *threshold) const;
	void DoSwarming(Ship &ship, Command &command, std::shared_ptr<Ship> &target);
	void DoSurveillance(Ship &ship, Command &command, std::shared_ptr<Ship> &target) const;
	void DoMining(Ship &ship, Command &command);
	bool DoHarvesting(Ship &ship, Command &command);
	bool DoCloak(Ship &ship, Command &command);
	// Prevent ships from stacking on each other when many are moving in sync.
	void DoScatter(Ship &ship, Command &command);

	static Point StoppingPoint(const Ship &ship, const Point &targetVelocity, bool &shouldReverse);
	// Get a vector giving the direction this ship should aim in in order to do
	// maximum damage to a target at the given position with its non-turret,
	// non-homing weapons. If the ship has no non-homing weapons, this just
	// returns the direction to the target.
	static Point TargetAim(const Ship &ship);
	static Point TargetAim(const Ship &ship, const Body &target);
	// Aim the given ship's turrets.
	void AimTurrets(const Ship &ship, FireCommand &command, bool opportunistic = false) const;
	// Fire whichever of the given ship's weapons can hit a hostile target.
	// Return a bitmask giving the weapons to fire.
	void AutoFire(const Ship &ship, FireCommand &command, bool secondary = true) const;
	void AutoFire(const Ship &ship, FireCommand &command, const Body &target) const;

	// Calculate how long it will take a projectile to reach a target given the
	// target's relative position and velocity and the velocity of the
	// projectile. If it cannot hit the target, this returns NaN.
	static double RendezvousTime(const Point &p, const Point &v, double vp);

	void MovePlayer(Ship &ship, const PlayerInfo &player, Command &activeCommands);

	// True if the ship performed the indicated event to the other ship.
	bool Has(const Ship &ship, const std::weak_ptr<const Ship> &other, int type) const;
	// True if the government performed the indicated event to the other ship.
	bool Has(const Government *government, const std::weak_ptr<const Ship> &other, int type) const;
	// True if the ship has performed the indicated event against any member of the government.
	bool Has(const Ship &ship, const Government *government, int type) const;

	// Functions to classify ships based on government and system.
	void UpdateStrengths(std::map<const Government *, int64_t> &strength, const System *playerSystem);
	void CacheShipLists();


private:
	class Orders {
	public:
		static const int HOLD_POSITION = 0x000;
		// Hold active is the same command as hold position, but it is given when a ship
		// actively needs to move back to the position it was holding.
		static const int HOLD_ACTIVE = 0x001;
		static const int MOVE_TO = 0x002;
		static const int KEEP_STATION = 0x100;
		static const int GATHER = 0x101;
		static const int ATTACK = 0x102;
		static const int FINISH_OFF = 0x103;
		// Bit mask to figure out which orders are canceled if their target
		// ceases to be targetable or present.
		static const int REQUIRES_TARGET = 0x100;

		int type = 0;
		std::weak_ptr<Ship> target;
		Point point;
		const System *targetSystem = nullptr;
	};


private:
	void IssueOrders(const PlayerInfo &player, const Orders &newOrders, const std::string &description);
	// Convert order types based on fulfillment status.
	void UpdateOrders(const Ship &ship);


private:
	// Data from the game engine.
	const List<Ship> &ships;
	const List<Minable> &minables;
	const List<Flotsam> &flotsam;

	// The current step count for the AI, ranging from 0 to 30. Its value
	// helps limit how often certain actions occur (such as changing targets).
	int step = 0;

	// Command applied by the player's "autopilot."
	Command autoPilot;
	// General firing command for ships. This is a data member to avoid
	// thrashing the heap, since we can reuse the storage for
	// each ship.
	FireCommand firingCommands;

	bool isCloaking = false;

	bool escortsAreFrugal = true;
	bool escortsUseAmmo = true;

	// The minimum speed before landing will consider non-landable objects.
	const float MIN_LANDING_VELOCITY = 80.;

	// Current orders for the player's ships. Because this map only applies to
	// player ships, which are never deleted except when landed, it can use
	// ordinary pointers instead of weak pointers.
	std::map<const Ship *, Orders> orders;

	// Records of what various AI ships and factions have done.
	typedef std::owner_less<std::weak_ptr<const Ship>> Comp;
	std::map<std::weak_ptr<const Ship>, std::map<std::weak_ptr<const Ship>, int, Comp>, Comp> actions;
	std::map<std::weak_ptr<const Ship>, std::map<const Government *, int>, Comp> notoriety;
	std::map<const Government *, std::map<std::weak_ptr<const Ship>, int, Comp>> governmentActions;
	std::map<const Government *, bool> scanPermissions;
	std::map<std::weak_ptr<const Ship>, int, Comp> playerActions;
	std::map<const Ship *, std::weak_ptr<Ship>> helperList;
	std::map<const Ship *, int> swarmCount;
	std::map<const Ship *, int> fenceCount;
	std::map<const Ship *, Angle> miningAngle;
	std::map<const Ship *, double> miningRadius;
	std::map<const Ship *, int> miningTime;
	std::map<const Ship *, double> appeasementThreshold;

	std::map<const Ship *, int64_t> shipStrength;

	std::map<const Government *, int64_t> enemyStrength;
	std::map<const Government *, int64_t> allyStrength;
	std::map<const Government *, std::vector<Ship *>> governmentRosters;
	std::map<const Government *, std::vector<Ship *>> enemyLists;
	std::map<const Government *, std::vector<Ship *>> allyLists;
};



#endif<|MERGE_RESOLUTION|>--- conflicted
+++ resolved
@@ -97,14 +97,9 @@
 	// Methods of moving from the current position to a desired position / orientation.
 	static double TurnBackward(const Ship &ship);
 	static double TurnToward(const Ship &ship, const Point &vector);
-<<<<<<< HEAD
 	static bool MoveToPlanet(Ship &ship, Command &command, double cruiseSpeed = -1.);
-	static bool MoveTo(Ship &ship, Command &command, const Point &targetPosition, const Point &targetVelocity, double radius, double slow, double cruiseSpeed = -1.);
-=======
-	static bool MoveToPlanet(Ship &ship, Command &command);
 	static bool MoveTo(Ship &ship, Command &command, const Point &targetPosition,
-		const Point &targetVelocity, double radius, double slow);
->>>>>>> c17c7ecc
+		const Point &targetVelocity, double radius, double slow, double cruiseSpeed = -1.);
 	static bool Stop(Ship &ship, Command &command, double maxSpeed = 0., const Point direction = Point());
 	static void PrepareForHyperspace(Ship &ship, Command &command);
 	static void CircleAround(Ship &ship, Command &command, const Body &target);
