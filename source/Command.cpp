/* Command.cpp
Copyright (c) 2015 by Michael Zahniser

Endless Sky is free software: you can redistribute it and/or modify it under the
terms of the GNU General Public License as published by the Free Software
Foundation, either version 3 of the License, or (at your option) any later version.

Endless Sky is distributed in the hope that it will be useful, but WITHOUT ANY
WARRANTY; without even the implied warranty of MERCHANTABILITY or FITNESS FOR A
PARTICULAR PURPOSE.  See the GNU General Public License for more details.
*/

#include "Command.h"

#include "DataFile.h"
#include "DataNode.h"
#include "DataWriter.h"
#include "Format.h"

#include <SDL2/SDL.h>

#include <algorithm>
#include <cmath>
#include <map>

using namespace std;

namespace {
	// These lookup tables make it possible to map a command to its description,
	// the name of the key it is mapped to, or the SDL keycode it is mapped to.
	map<Command, string> description;
	map<Command, string> keyName;
	map<int, Command> commandForKeycode;
	map<Command, int> keycodeForCommand;
	// Keep track of any keycodes that are mapped to multiple commands, in order
	// to display a warning to the player.
	map<int, int> keycodeCount;
}

// Command enumeration, including the descriptive strings that are used for the
// commands both in the preferences panel and in the saved key settings.
const Command Command::NONE(0, "");
const Command Command::MENU(1uL << 0, "Show main menu");
const Command Command::FORWARD(1uL << 1, "Forward thrust");
const Command Command::LEFT(1uL << 2, "Turn left");
const Command Command::RIGHT(1uL << 3, "Turn right");
const Command Command::BACK(1uL << 4, "Reverse");
const Command Command::PRIMARY(1uL << 5, "Fire primary weapon");
const Command Command::SECONDARY(1uL << 6, "Fire secondary weapon");
const Command Command::SELECT(1uL << 7, "Select secondary weapon");
const Command Command::LAND(1uL << 8, "Land on planet / station");
const Command Command::BOARD(1uL << 9, "Board selected ship");
const Command Command::HAIL(1uL << 10, "Talk to selected ship");
const Command Command::SCAN(1uL << 11, "Scan selected ship");
const Command Command::JUMP(1uL << 12, "Initiate hyperspace jump");
const Command Command::TARGET(1uL << 13, "Select next ship");
const Command Command::NEAREST(1uL << 14, "Select nearest hostile ship");
const Command Command::DEPLOY(1uL << 15, "Deploy / recall fighters");
const Command Command::AFTERBURNER(1uL << 16, "Fire afterburner");
const Command Command::CLOAK(1uL << 17, "Toggle cloaking device");
const Command Command::MAP(1uL << 18, "View star map");
const Command Command::INFO(1uL << 19, "View player info");
const Command Command::FULLSCREEN(1uL << 20, "Toggle fullscreen");
<<<<<<< HEAD
const Command Command::FIGHT(1uL << 21, "Fleet: Fight my target");
const Command Command::GATHER(1uL << 22, "Fleet: Gather around me");
const Command Command::HOLD(1uL << 23, "Fleet: Hold position");
const Command Command::AMMO(1uL << 24, "Fleet: Toggle ammo usage");
const Command Command::WAIT(1uL << 25, "");
const Command Command::STOP(1ul << 26, "");
const Command Command::SHIFT(1uL << 27, "");
=======
const Command Command::FASTFORWARD(1uL << 21, "Toggle fast-forward");
const Command Command::FIGHT(1uL << 22, "Fleet: Fight my target");
const Command Command::GATHER(1uL << 23, "Fleet: Gather around me");
const Command Command::HOLD(1uL << 24, "Fleet: Hold position");
const Command Command::AMMO(1uL << 25, "Fleet: Toggle ammo usage");
const Command Command::WAIT(1uL << 26, "");
const Command Command::STOP(1ul << 27, "");
>>>>>>> 330ebab7



// In the given text, replace any instances of command names (in angle brackets)
// with key names (in quotes).
string Command::ReplaceNamesWithKeys(const string &text)
{
	map<string, string> subs;
	for(const auto &it : description)
		subs['<' + it.second + '>'] = '"' + keyName[it.first] + '"';
	
	return Format::Replace(text, subs);
}



// Create a command representing whatever is mapped to the given key code.
Command::Command(int keycode)
{
	auto it = commandForKeycode.find(keycode);
	if(it != commandForKeycode.end())
		*this = it->second;
}



// Read the current keyboard state.
void Command::ReadKeyboard()
{
	Clear();
	const Uint8 *keyDown = SDL_GetKeyboardState(nullptr);
	
	// Each command can only have one keycode, but misconfigured settings can
	// temporarily cause one keycode to be used for two commands. Also, more
	// than one key can be held down at once.
	for(const auto &it : keycodeForCommand)
		if(keyDown[SDL_GetScancodeFromKey(it.second)])
			*this |= it.first;
	
	// Check whether the `Shift` modifier key was pressed for this step.
	if(SDL_GetModState() & KMOD_SHIFT)
		*this |= SHIFT;
}



// Load the keyboard preferences.
void Command::LoadSettings(const string &path)
{
	DataFile file(path);
	
	// Create a map of command names to Command objects in the enumeration above.
	map<string, Command> commands;
	for(const auto &it : description)
		commands[it.second] = it.first;
	
	// Each command can only have one keycode, but misconfigured settings can
	// temporarily cause one keycode to be used for two commands.
	for(const DataNode &node : file)
	{
		auto it = commands.find(node.Token(0));
		if(it != commands.end() && node.Size() >= 2)
		{
			Command command = it->second;
			int keycode = node.Value(1);
			keycodeForCommand[command] = keycode;
			keyName[command] = SDL_GetKeyName(keycode);
		}
	}
	
	// Regenerate the lookup tables.
	commandForKeycode.clear();
	keycodeCount.clear();
	for(const auto &it : keycodeForCommand)
	{
		commandForKeycode[it.second] = it.first;
		++keycodeCount[it.second];
	}
}



// Save the keyboard preferences.
void Command::SaveSettings(const string &path)
{
	DataWriter out(path);
	
	for(const auto &it : commandForKeycode)
	{
		auto dit = description.find(it.second);
		if(dit != description.end())
			out.Write(dit->second, it.first);
	}
}



// Set the key that is mapped to the given command.
void Command::SetKey(Command command, int keycode)
{
	// Always reset *all* the mappings when one is set. That way, if two commands
	// are mapped to the same key and you change one of them, the other stays mapped.
	keycodeForCommand[command] = keycode;
	keyName[command] = SDL_GetKeyName(keycode);
	
	commandForKeycode.clear();
	keycodeCount.clear();
	
	for(const auto &it : keycodeForCommand)
	{
		commandForKeycode[it.second] = it.first;
		++keycodeCount[it.second];
	}
}



// Get the description of this command. If this command is a combination of more
// than one command, an empty string is returned.
const string &Command::Description() const
{
	static const string empty;
	auto it = description.find(*this);
	return (it == description.end() ? empty : it->second);
}



// Get the name of the key that is mapped to this command. If this command is
// a combination of more than one command, an empty string is returned.
const string &Command::KeyName() const
{
	static const string empty;
	auto it = keyName.find(*this);
	return (it == keyName.end() ? empty : it->second);
}



// Check whether this is the only command mapped to the key it is mapped to.
bool Command::HasConflict() const
{
	auto it = keycodeForCommand.find(*this);
	if(it == keycodeForCommand.end())
		return false;
	
	auto cit = keycodeCount.find(it->second);
	return (cit != keycodeCount.end() && cit->second > 1);
}



// Reset this to an empty command.
void Command::Clear()
{
	*this = Command();
}



// Clear any commands that are set in the given command.
void Command::Clear(Command command)
{
	state &= ~command.state;
}



// Set any commands that are set in the given command.
void Command::Set(Command command)
{
	state |= command.state;
}



// Check if any of the given command's bits that are set, are also set here.
bool Command::Has(Command command) const
{
	return (state & command.state);
}



// Get the commands that are set in this and in the given command.
Command Command::And(Command command) const
{
	return Command(state & command.state);
}



// Get the commands that are set in this and not in the given command.
Command Command::AndNot(Command command) const
{
	return Command(state & ~command.state);
}



// Set the turn direction and amount to a value between -1 and 1.
void Command::SetTurn(double amount)
{
	turn = max(-1., min(1., amount));
}



// Get the turn amount.
double Command::Turn() const
{
	return turn;
}



// Check if this command includes a command to fire the given weapon.
bool Command::HasFire(int index) const
{
	if(index < 0 || index >= 32)
		return false;
	
	return state & ((1ull << 32) << index);
}



// Add to this set of commands a command to fire the given weapon.
void Command::SetFire(int index)
{
	if(index < 0 || index >= 32)
		return;
	
	state |= ((1ull << 32) << index);
}



// Check if any weapons are firing.
bool Command::IsFiring() const
{
	return (state & 0xFFFFFFFF00000000ull);
}



// Set the turn rate of the turret with the given weapon index. A value of
// -1 or 1 means to turn at the full speed the turret is capable of.
double Command::Aim(int index) const
{
	if(index < 0 || index >= 32)
		return 0;
	
	return aim[index] / 127.;
}



void Command::SetAim(int index, double amount)
{
	if(index < 0 || index >= 32)
		return;
	
	aim[index] = round(127. * max(-1., min(1., amount)));
}



// Check if any bits are set in this command (including a nonzero turn).
Command::operator bool() const
{
	return !!*this;
}



// Check whether this command is entirely empty.
bool Command::operator!() const
{
	return !state && !turn;
}



// For sorting commands (e.g. so a command can be the key in a map):
bool Command::operator<(const Command &command) const
{
	return (state < command.state);
}



// Get the commands that are set in either of these commands.
Command Command::operator|(const Command &command) const
{
	Command result = *this;
	result |= command;
	return result;
}



// Combine everything in the given command with this command. If the given
// command has a nonzero turn set, it overrides this command's turn value.
Command &Command::operator|=(const Command &command)
{
	state |= command.state;
	if(command.turn)
		turn = command.turn;
	return *this;
}



// Private constructor.
Command::Command(uint64_t state)
	: state(state)
{
}



// Private constructor that also stores the given description in the lookup
// table. (This is used for the enumeration at the top of this file.)
Command::Command(uint64_t state, const string &text)
	: state(state)
{
	if(!text.empty())
		description[*this] = text;
}<|MERGE_RESOLUTION|>--- conflicted
+++ resolved
@@ -61,15 +61,6 @@
 const Command Command::MAP(1uL << 18, "View star map");
 const Command Command::INFO(1uL << 19, "View player info");
 const Command Command::FULLSCREEN(1uL << 20, "Toggle fullscreen");
-<<<<<<< HEAD
-const Command Command::FIGHT(1uL << 21, "Fleet: Fight my target");
-const Command Command::GATHER(1uL << 22, "Fleet: Gather around me");
-const Command Command::HOLD(1uL << 23, "Fleet: Hold position");
-const Command Command::AMMO(1uL << 24, "Fleet: Toggle ammo usage");
-const Command Command::WAIT(1uL << 25, "");
-const Command Command::STOP(1ul << 26, "");
-const Command Command::SHIFT(1uL << 27, "");
-=======
 const Command Command::FASTFORWARD(1uL << 21, "Toggle fast-forward");
 const Command Command::FIGHT(1uL << 22, "Fleet: Fight my target");
 const Command Command::GATHER(1uL << 23, "Fleet: Gather around me");
@@ -77,7 +68,7 @@
 const Command Command::AMMO(1uL << 25, "Fleet: Toggle ammo usage");
 const Command Command::WAIT(1uL << 26, "");
 const Command Command::STOP(1ul << 27, "");
->>>>>>> 330ebab7
+const Command Command::SHIFT(1uL << 28, "");
 
 
 
