--- conflicted
+++ resolved
@@ -191,29 +191,12 @@
 		point.X() += .5 * ICON_TILE * (4 - shipsHere);
 	
 	// Check whether flight check tooltips should be shown.
+	const auto flightChecks = player.FlightCheck();
 	Point mouse = GetUI()->GetMouse();
 	warningType.clear();
 	
-	// Check how many bays are available and used to carry ships
-	int baysAvailable[2] = {0, 0};
-	for(const shared_ptr<Ship> &ship : player.Ships())
-	{
-		// Skip any ships that are "absent" or "inactive" for whatever reason.
-		if(ship->GetSystem() != player.GetSystem() || ship->IsDisabled() || ship->IsParked())
-			continue;
-		
-		baysAvailable[0] += ship->BaysFree(false);
-		baysAvailable[1] += ship->BaysFree(true);
-		if(!ship->JumpFuel())
-		{
-			baysAvailable[0] -= (ship->Attributes().Category() == "Drone");
-			baysAvailable[1] -= (ship->Attributes().Category() == "Fighter");
-		}
-	}
-	
 	static const Color selected(.8f, 1.f);
 	static const Color unselected(.4f, 1.f);
-	const auto flightChecks = player.FlightCheck();
 	for(const shared_ptr<Ship> &ship : player.Ships())
 	{
 		// Skip any ships that are "absent" for whatever reason.
@@ -244,18 +227,8 @@
 		
 		zones.emplace_back(point, Point(ICON_TILE, ICON_TILE), ship.get());
 		
-<<<<<<< HEAD
 		const auto checkIt = flightChecks.find(ship);
 		if(checkIt != flightChecks.end())
-=======
-		bool isDrone = ship->Attributes().Category() == "Drone";
-		bool isFighter = ship->Attributes().Category() == "Fighter";
-		
-		bool bayAvailable = (isDrone || isFighter) && (baysAvailable[isFighter] >= 0);
-		
-		string check = ship->FlightCheck(bayAvailable);
-		if(!check.empty())
->>>>>>> e712ebbf
 		{
 			const string &check = (*checkIt).second;
 			const Sprite *icon = SpriteSet::Get(check.back() == '!' ? "ui/error" : "ui/warning");
