Format: https://www.debian.org/doc/packaging-manuals/copyright-format/1.0/
Upstream-Name: endless-sky
Upstream-Contact: Michael Zahniser <mzahniser@gmail.com>
Source: https://github.com/endless-sky/endless-sky

Files: *
Copyright: Michael Zahniser <mzahniser@gmail.com>
License: GPL-3+

Files: images/*
Copyright: Michael Zahniser <mzahniser@gmail.com>
License: CC-BY-SA-4.0

Files:
 images/outfit/*battery?hai*
 images/outfit/anti-missile?hai*
 images/outfit/cooling ducts?hai*
 images/outfit/dwarf?core?hai*
 images/outfit/fission?hai*
 images/outfit/fusion?hai*
 images/outfit/heavy?anti-missile?hai*
 images/ship/marrow*
 images/ship/mbounder*
 images/ship/mfalcon*
 images/ship/mfirebird*
 images/ship/mfury*
 images/ship/mleviathan*
 images/ship/mmanta*
 images/ship/mquicksilver*
 images/ship/mraven*
 images/ship/msplinter*
Copyright: Maximilian Korber
License: CC-BY-SA-4.0
Comment: Derived from works by Michael Zahniser (under the same license).

Files:
<<<<<<< HEAD
 images/outfit/*steering?hai*
 images/outfit/*thruster?hai*
 images/outfit/tiny?ion?engines*
 images/ship/barb*
=======
 images/outfit/tiny?ion?engines*
>>>>>>> e0af91b0
 images/ship/finch*
 images/ship/nest*
 images/ship/roost*
 images/ship/skein*
Copyright: Iaz Poolar
License: CC-BY-SA-4.0
Comment: Derived from works by Michael Zahniser (under the same license).

Files:
 images/ship/barb*
 images/ship/boxwing*
Copyright: Iaz Poolar
License: CC-BY-SA-4.0

Files: images/ship/vanguard*
Copyright: Nate Graham <pointedstick@zoho.com>
License: CC-BY-SA-4.0

Files: images/outfit/*photovoltaic*
Copyright: Nick Barry (github.com/itsnickbarry)
License: CC-BY-SA-3.0
Comment: Derived from works by Michael Zahniser <mzahniser@gmail.com> and
 David Monniaux (commons.wikimedia.org/wiki/User:David.Monniaux)

Files:
 images/ui/galaxy*
 images/planet/callisto*
 images/planet/earth*
 images/planet/europa*
 images/planet/ganymede*
 images/planet/io*
 images/planet/jupiter*
 images/planet/luna*
 images/planet/mars*
 images/planet/mercury*
 images/planet/miranda*
 images/planet/neptune*
 images/planet/oberon*
 images/planet/rhea*
 images/planet/tethys*
 images/planet/titan*
 images/planet/uranus*
 images/planet/venus*
Copyright: NASA
License: public-domain
 From NASA, and therefore in the public domain because they were created by
 government employees while doing work for the government.

Files: images/scene/*
Copyright: Various
License: public-domain
 Taken from morguefile.com, a collection of photographs that have been donated
 and placed in the public domain. (Exceptions noted below.)

Files: images/scene/geoscan*
Copyright: Michael Zahniser <mzahniser@gmail.com>
License: CC-BY-SA-4.0

Files: images/scene/loc*
Copyright: Library of Congress
License: public-domain
 From the Library of Congress. Public domain because they are photographs taken
 by a government employee as part of their job.

Files: images/scene/army*
Copyright: US Army
License: public-domain
 From the US Army. Public domain because they are photographs taken by a
 government employee as part of their job.

Files: images/scene/eso*
Copyright: ESO/L. Calçada (European Southern Observatory)
License: CC-BY-4.0

Files:
 images/scene/engine*
 images/scene/engine2*
Copyright: NASA
License: public-domain
 From NASA, and therefore in the public domain because they were created by
 government employees while doing work for the government.

Files: images/land/*
Copyright: Various
License: public-domain
 Taken from morgue-file.com, a collection of photographs that have been donated
 and placed in the public domain. (Exceptions noted below.)

Files: images/land/bwerner*
Copyright: Berthold Werner (commons.wikimedia.org/wiki/User:Berthold_Werner)
License: CC-BY-SA-3.0
Comment: Taken from Wikimedia commons. Cropped and edited.

Files: images/land/myrabella*
Copyright: Myrabella (commons.wikimedia.org/wiki/User:Myrabella)
License: CC-BY-SA-3.0
Comment: Taken from Wikimedia commons. Cropped and edited.

Files: images/land/dmottl*
Copyright: Dmitry A. Mottl (commons.wikimedia.org/wiki/User:Dmottl)
License: CC-BY-SA-3.0
Comment: Taken from Wikimedia commons. Cropped and edited.

Files: images/land/mfield*
Copyright: Matthew Field (commons.wikimedia.org/wiki/User:Mfield)
License: CC-BY-SA-3.0
Comment: Taken from Wikimedia commons. Cropped and edited.

Files: images/land/*-sfiera*
Copyright: Chris Pickel (sfiera.net)
License: CC-BY-SA-4.0

Files:
 images/land/beach0*
 images/land/beach2*
 images/land/beach3*
 images/land/beach4*
 images/land/beach5*
 images/land/beach6*
 images/land/city9*
 images/land/city11*
 images/land/city12*
 images/land/desert1*
 images/land/desert2*
 images/land/fields1*
 images/land/fields2*
 images/land/fields5*
 images/land/fields9*
 images/land/fog0*
 images/land/fog2*
 images/land/forest1*
 images/land/forest2*
 images/land/forest3*
 images/land/forest5*
 images/land/lava2*
 images/land/mountain1*
 images/land/mountain3*
 images/land/mountain4*
 images/land/mountain7*
 images/land/mountain8*
 images/land/mountain9*
 images/land/sea8*
 images/land/sky2*
 images/land/sky9*
 images/land/snow0*
 images/land/snow1*
 images/land/snow2*
 images/land/snow4*
 images/land/snow6*
 images/land/water8*
Copyright: Various
License: public-domain
 Taken from unsplash.com, a collection of photographs that have been donated and
 placed in the public domain.

Files:
 images/land/lava0*
Copyright: USGS
License: public-domain
 From the USGS, and therefore in the public domain because they were created by
 government employees while doing work for the government.

Files:
 images/land/desert0*
 images/land/earthrise*
 images/land/nasa*
 images/land/space*
 images/land/station1*
 images/land/station2*
 images/land/station3*
 images/land/station4*
Copyright: NASA
License: public-domain
 From NASA, and therefore in the public domain because they were created by
 government employees while doing work for the government.

Files:
 images/land/lava1*
 images/land/lava5*
 images/land/lava6*
Copyright: Michael Zahniser <mzahniser@gmail.com>
License: CC-BY-SA-4.0

Files: sounds/*
Copyright: Various
License: public-domain
 Based on public domain sounds taken from freesound.org.

License: GPL-3+
 This program is free software: you can redistribute it and/or modify
 it under the terms of the GNU General Public License as published by
 the Free Software Foundation; either version 3 of the License, or
 (at your option) any later version.
 .
 This program is distributed in the hope that it will be useful,
 but WITHOUT ANY WARRANTY; without even the implied warranty of
 MERCHANTABILITY or FITNESS FOR A PARTICULAR PURPOSE.  See the
 GNU General Public License for more details.
 .
 You should have received a copy of the GNU General Public License
 along with this program.  If not, see <http://www.gnu.org/licenses/>.
 .
 On Debian systems, the complete text of the GNU General Public
 License version 3 can be found in "/usr/share/common-licenses/GPL-3".

License: CC-BY-SA-4.0
 By exercising the Licensed Rights (defined below), You accept and agree
 to be bound by the terms and conditions of this Creative Commons
 Attribution-ShareAlike 4.0 International Public License ("Public
 License"). To the extent this Public License may be interpreted as a
 contract, You are granted the Licensed Rights in consideration of Your
 acceptance of these terms and conditions, and the Licensor grants You
 such rights in consideration of benefits the Licensor receives from
 making the Licensed Material available under these terms and
 conditions.
 .
 Section 1 -- Definitions.
 .
 a. Adapted Material means material subject to Copyright and Similar
 Rights that is derived from or based upon the Licensed Material
 and in which the Licensed Material is translated, altered,
 arranged, transformed, or otherwise modified in a manner requiring
 permission under the Copyright and Similar Rights held by the
 Licensor. For purposes of this Public License, where the Licensed
 Material is a musical work, performance, or sound recording,
 Adapted Material is always produced where the Licensed Material is
 synched in timed relation with a moving image.
 .
 b. Adapter's License means the license You apply to Your Copyright
 and Similar Rights in Your contributions to Adapted Material in
 accordance with the terms and conditions of this Public License.
 .
 c. BY-SA Compatible License means a license listed at
 creativecommons.org/compatiblelicenses, approved by Creative
 Commons as essentially the equivalent of this Public License.
 .
 d. Copyright and Similar Rights means copyright and/or similar rights
 closely related to copyright including, without limitation,
 performance, broadcast, sound recording, and Sui Generis Database
 Rights, without regard to how the rights are labeled or
 categorized. For purposes of this Public License, the rights
 specified in Section 2(b)(1)-(2) are not Copyright and Similar
 Rights.
 .
 e. Effective Technological Measures means those measures that, in the
 absence of proper authority, may not be circumvented under laws
 fulfilling obligations under Article 11 of the WIPO Copyright
 Treaty adopted on December 20, 1996, and/or similar international
 agreements.
 .
 f. Exceptions and Limitations means fair use, fair dealing, and/or
 any other exception or limitation to Copyright and Similar Rights
 that applies to Your use of the Licensed Material.
 .
 g. License Elements means the license attributes listed in the name
 of a Creative Commons Public License. The License Elements of this
 Public License are Attribution and ShareAlike.
 .
 h. Licensed Material means the artistic or literary work, database,
 or other material to which the Licensor applied this Public
 License.
 .
 i. Licensed Rights means the rights granted to You subject to the
 terms and conditions of this Public License, which are limited to
 all Copyright and Similar Rights that apply to Your use of the
 Licensed Material and that the Licensor has authority to license.
 .
 j. Licensor means the individual(s) or entity(ies) granting rights
 under this Public License.
 .
 k. Share means to provide material to the public by any means or
 process that requires permission under the Licensed Rights, such
 as reproduction, public display, public performance, distribution,
 dissemination, communication, or importation, and to make material
 available to the public including in ways that members of the
 public may access the material from a place and at a time
 individually chosen by them.
 .
 l. Sui Generis Database Rights means rights other than copyright
 resulting from Directive 96/9/EC of the European Parliament and of
 the Council of 11 March 1996 on the legal protection of databases,
 as amended and/or succeeded, as well as other essentially
 equivalent rights anywhere in the world.
 .
 m. You means the individual or entity exercising the Licensed Rights
 under this Public License. Your has a corresponding meaning.
 .
 Section 2 -- Scope.
 .
 a. License grant.
 .
 1. Subject to the terms and conditions of this Public License,
 the Licensor hereby grants You a worldwide, royalty-free,
 non-sublicensable, non-exclusive, irrevocable license to
 exercise the Licensed Rights in the Licensed Material to:
 .
 a. reproduce and Share the Licensed Material, in whole or
 in part; and
 .
 b. produce, reproduce, and Share Adapted Material.
 .
 2. Exceptions and Limitations. For the avoidance of doubt, where
 Exceptions and Limitations apply to Your use, this Public
 License does not apply, and You do not need to comply with
 its terms and conditions.
 .
 3. Term. The term of this Public License is specified in Section
 6(a).
 .
 4. Media and formats; technical modifications allowed. The
 Licensor authorizes You to exercise the Licensed Rights in
 all media and formats whether now known or hereafter created,
 and to make technical modifications necessary to do so. The
 Licensor waives and/or agrees not to assert any right or
 authority to forbid You from making technical modifications
 necessary to exercise the Licensed Rights, including
 technical modifications necessary to circumvent Effective
 Technological Measures. For purposes of this Public License,
 simply making modifications authorized by this Section 2(a)
 (4) never produces Adapted Material.
 .
 5. Downstream recipients.
 .
 a. Offer from the Licensor -- Licensed Material. Every
 recipient of the Licensed Material automatically
 receives an offer from the Licensor to exercise the
 Licensed Rights under the terms and conditions of this
 Public License.
 .
 b. Additional offer from the Licensor -- Adapted Material.
 Every recipient of Adapted Material from You
 automatically receives an offer from the Licensor to
 exercise the Licensed Rights in the Adapted Material
 under the conditions of the Adapter's License You apply.
 .
 c. No downstream restrictions. You may not offer or impose
 any additional or different terms or conditions on, or
 apply any Effective Technological Measures to, the
 Licensed Material if doing so restricts exercise of the
 Licensed Rights by any recipient of the Licensed
 Material.
 .
 6. No endorsement. Nothing in this Public License constitutes or
 may be construed as permission to assert or imply that You
 are, or that Your use of the Licensed Material is, connected
 with, or sponsored, endorsed, or granted official status by,
 the Licensor or others designated to receive attribution as
 provided in Section 3(a)(1)(A)(i).
 .
 b. Other rights.
 .
 1. Moral rights, such as the right of integrity, are not
 licensed under this Public License, nor are publicity,
 privacy, and/or other similar personality rights; however, to
 the extent possible, the Licensor waives and/or agrees not to
 assert any such rights held by the Licensor to the limited
 extent necessary to allow You to exercise the Licensed
 Rights, but not otherwise.
 .
 2. Patent and trademark rights are not licensed under this
 Public License.
 .
 3. To the extent possible, the Licensor waives any right to
 collect royalties from You for the exercise of the Licensed
 Rights, whether directly or through a collecting society
 under any voluntary or waivable statutory or compulsory
 licensing scheme. In all other cases the Licensor expressly
 reserves any right to collect such royalties.
 .
 Section 3 -- License Conditions.
 .
 Your exercise of the Licensed Rights is expressly made subject to the
 following conditions.
 .
 a. Attribution.
 .
 1. If You Share the Licensed Material (including in modified
 form), You must:
 .
 a. retain the following if it is supplied by the Licensor
 with the Licensed Material:
 .
 i. identification of the creator(s) of the Licensed
 Material and any others designated to receive
 attribution, in any reasonable manner requested by
 the Licensor (including by pseudonym if
 designated);
 .
 ii. a copyright notice;
 .
 iii. a notice that refers to this Public License;
 .
 iv. a notice that refers to the disclaimer of
 warranties;
 .
 v. a URI or hyperlink to the Licensed Material to the
 extent reasonably practicable;
 .
 b. indicate if You modified the Licensed Material and
 retain an indication of any previous modifications; and
 .
 c. indicate the Licensed Material is licensed under this
 Public License, and include the text of, or the URI or
 hyperlink to, this Public License.
 .
 2. You may satisfy the conditions in Section 3(a)(1) in any
 reasonable manner based on the medium, means, and context in
 which You Share the Licensed Material. For example, it may be
 reasonable to satisfy the conditions by providing a URI or
 hyperlink to a resource that includes the required
 information.
 .
 3. If requested by the Licensor, You must remove any of the
 information required by Section 3(a)(1)(A) to the extent
 reasonably practicable.
 .
 b. ShareAlike.
 .
 In addition to the conditions in Section 3(a), if You Share
 Adapted Material You produce, the following conditions also apply.
 .
 1. The Adapter's License You apply must be a Creative Commons
 license with the same License Elements, this version or
 later, or a BY-SA Compatible License.
 .
 2. You must include the text of, or the URI or hyperlink to, the
 Adapter's License You apply. You may satisfy this condition
 in any reasonable manner based on the medium, means, and
 context in which You Share Adapted Material.
 .
 3. You may not offer or impose any additional or different terms
 or conditions on, or apply any Effective Technological
 Measures to, Adapted Material that restrict exercise of the
 rights granted under the Adapter's License You apply.
 .
 Section 4 -- Sui Generis Database Rights.
 .
 Where the Licensed Rights include Sui Generis Database Rights that
 apply to Your use of the Licensed Material:
 .
 a. for the avoidance of doubt, Section 2(a)(1) grants You the right
 to extract, reuse, reproduce, and Share all or a substantial
 portion of the contents of the database;
 .
 b. if You include all or a substantial portion of the database
 contents in a database in which You have Sui Generis Database
 Rights, then the database in which You have Sui Generis Database
 Rights (but not its individual contents) is Adapted Material,
 .
 including for purposes of Section 3(b); and
 c. You must comply with the conditions in Section 3(a) if You Share
 all or a substantial portion of the contents of the database.
 .
 For the avoidance of doubt, this Section 4 supplements and does not
 replace Your obligations under this Public License where the Licensed
 Rights include other Copyright and Similar Rights.
 .
 Section 5 -- Disclaimer of Warranties and Limitation of Liability.
 .
 a. UNLESS OTHERWISE SEPARATELY UNDERTAKEN BY THE LICENSOR, TO THE
 EXTENT POSSIBLE, THE LICENSOR OFFERS THE LICENSED MATERIAL AS-IS
 AND AS-AVAILABLE, AND MAKES NO REPRESENTATIONS OR WARRANTIES OF
 ANY KIND CONCERNING THE LICENSED MATERIAL, WHETHER EXPRESS,
 IMPLIED, STATUTORY, OR OTHER. THIS INCLUDES, WITHOUT LIMITATION,
 WARRANTIES OF TITLE, MERCHANTABILITY, FITNESS FOR A PARTICULAR
 PURPOSE, NON-INFRINGEMENT, ABSENCE OF LATENT OR OTHER DEFECTS,
 ACCURACY, OR THE PRESENCE OR ABSENCE OF ERRORS, WHETHER OR NOT
 KNOWN OR DISCOVERABLE. WHERE DISCLAIMERS OF WARRANTIES ARE NOT
 ALLOWED IN FULL OR IN PART, THIS DISCLAIMER MAY NOT APPLY TO YOU.
 .
 b. TO THE EXTENT POSSIBLE, IN NO EVENT WILL THE LICENSOR BE LIABLE
 TO YOU ON ANY LEGAL THEORY (INCLUDING, WITHOUT LIMITATION,
 NEGLIGENCE) OR OTHERWISE FOR ANY DIRECT, SPECIAL, INDIRECT,
 INCIDENTAL, CONSEQUENTIAL, PUNITIVE, EXEMPLARY, OR OTHER LOSSES,
 COSTS, EXPENSES, OR DAMAGES ARISING OUT OF THIS PUBLIC LICENSE OR
 USE OF THE LICENSED MATERIAL, EVEN IF THE LICENSOR HAS BEEN
 ADVISED OF THE POSSIBILITY OF SUCH LOSSES, COSTS, EXPENSES, OR
 DAMAGES. WHERE A LIMITATION OF LIABILITY IS NOT ALLOWED IN FULL OR
 IN PART, THIS LIMITATION MAY NOT APPLY TO YOU.
 .
 c. The disclaimer of warranties and limitation of liability provided
 above shall be interpreted in a manner that, to the extent
 possible, most closely approximates an absolute disclaimer and
 waiver of all liability.
 .
 Section 6 -- Term and Termination.
 .
 a. This Public License applies for the term of the Copyright and
 Similar Rights licensed here. However, if You fail to comply with
 this Public License, then Your rights under this Public License
 terminate automatically.
 .
 b. Where Your right to use the Licensed Material has terminated under
 Section 6(a), it reinstates:
 .
 1. automatically as of the date the violation is cured, provided
 it is cured within 30 days of Your discovery of the
 violation; or
 .
 2. upon express reinstatement by the Licensor.
 .
 For the avoidance of doubt, this Section 6(b) does not affect any
 right the Licensor may have to seek remedies for Your violations
 of this Public License.
 .
 c. For the avoidance of doubt, the Licensor may also offer the
 Licensed Material under separate terms or conditions or stop
 distributing the Licensed Material at any time; however, doing so
 will not terminate this Public License.
 .
 d. Sections 1, 5, 6, 7, and 8 survive termination of this Public
 License.
 .
 Section 7 -- Other Terms and Conditions.
 .
 a. The Licensor shall not be bound by any additional or different
 terms or conditions communicated by You unless expressly agreed.
 .
 b. Any arrangements, understandings, or agreements regarding the
 Licensed Material not stated herein are separate from and
 independent of the terms and conditions of this Public License.
 .
 Section 8 -- Interpretation.
 .
 a. For the avoidance of doubt, this Public License does not, and
 shall not be interpreted to, reduce, limit, restrict, or impose
 conditions on any use of the Licensed Material that could lawfully
 be made without permission under this Public License.
 .
 b. To the extent possible, if any provision of this Public License is
 deemed unenforceable, it shall be automatically reformed to the
 minimum extent necessary to make it enforceable. If the provision
 cannot be reformed, it shall be severed from this Public License
 without affecting the enforceability of the remaining terms and
 conditions.
 .
 c. No term or condition of this Public License will be waived and no
 failure to comply consented to unless expressly agreed to by the
 Licensor.
 .
 d. Nothing in this Public License constitutes or may be interpreted
 as a limitation upon, or waiver of, any privileges and immunities
 that apply to the Licensor or You, including from the legal
 processes of any jurisdiction or authority.

License: CC-BY-4.0
 By exercising the Licensed Rights (defined below), You accept and agree
 to be bound by the terms and conditions of this Creative Commons
 Attribution 4.0 International Public License ("Public
 License"). To the extent this Public License may be interpreted as a
 contract, You are granted the Licensed Rights in consideration of Your
 acceptance of these terms and conditions, and the Licensor grants You
 such rights in consideration of benefits the Licensor receives from
 making the Licensed Material available under these terms and
 conditions.
 .
 Section 1 -- Definitions.
 .
 a. Adapted Material means material subject to Copyright and Similar
 Rights that is derived from or based upon the Licensed Material
 and in which the Licensed Material is translated, altered,
 arranged, transformed, or otherwise modified in a manner requiring
 permission under the Copyright and Similar Rights held by the
 Licensor. For purposes of this Public License, where the Licensed
 Material is a musical work, performance, or sound recording,
 Adapted Material is always produced where the Licensed Material is
 synched in timed relation with a moving image.
 .
 b. Adapter's License means the license You apply to Your Copyright
 and Similar Rights in Your contributions to Adapted Material in
 accordance with the terms and conditions of this Public License.
 .
 c. Copyright and Similar Rights means copyright and/or similar rights
 closely related to copyright including, without limitation,
 performance, broadcast, sound recording, and Sui Generis Database
 Rights, without regard to how the rights are labeled or
 categorized. For purposes of this Public License, the rights
 specified in Section 2(b)(1)-(2) are not Copyright and Similar
 Rights.
 .
 d. Effective Technological Measures means those measures that, in the
 absence of proper authority, may not be circumvented under laws
 fulfilling obligations under Article 11 of the WIPO Copyright
 Treaty adopted on December 20, 1996, and/or similar international
 agreements.
 .
 e. Exceptions and Limitations means fair use, fair dealing, and/or
 any other exception or limitation to Copyright and Similar Rights
 that applies to Your use of the Licensed Material.
 .
 f. Licensed Material means the artistic or literary work, database,
 or other material to which the Licensor applied this Public
 License.
 .
 g. Licensed Rights means the rights granted to You subject to the
 terms and conditions of this Public License, which are limited to
 all Copyright and Similar Rights that apply to Your use of the
 Licensed Material and that the Licensor has authority to license.
 .
 h. Licensor means the individual(s) or entity(ies) granting rights
 under this Public License.
 .
 i. Share means to provide material to the public by any means or
 process that requires permission under the Licensed Rights, such
 as reproduction, public display, public performance, distribution,
 dissemination, communication, or importation, and to make material
 available to the public including in ways that members of the
 public may access the material from a place and at a time
 individually chosen by them.
 .
 j. Sui Generis Database Rights means rights other than copyright
 resulting from Directive 96/9/EC of the European Parliament and of
 the Council of 11 March 1996 on the legal protection of databases,
 as amended and/or succeeded, as well as other essentially
 equivalent rights anywhere in the world.
 .
 k. You means the individual or entity exercising the Licensed Rights
 under this Public License. Your has a corresponding meaning.
 .
 Section 2 -- Scope.
 .
 a. License grant.
 .
 1. Subject to the terms and conditions of this Public License,
 the Licensor hereby grants You a worldwide, royalty-free,
 non-sublicensable, non-exclusive, irrevocable license to
 exercise the Licensed Rights in the Licensed Material to:
 .
 a. reproduce and Share the Licensed Material, in whole or
 in part; and
 .
 b. produce, reproduce, and Share Adapted Material.
 .
 2. Exceptions and Limitations. For the avoidance of doubt, where
 Exceptions and Limitations apply to Your use, this Public
 License does not apply, and You do not need to comply with
 its terms and conditions.
 .
 3. Term. The term of this Public License is specified in Section
 6(a).
 .
 4. Media and formats; technical modifications allowed. The
 Licensor authorizes You to exercise the Licensed Rights in
 all media and formats whether now known or hereafter created,
 and to make technical modifications necessary to do so. The
 Licensor waives and/or agrees not to assert any right or
 authority to forbid You from making technical modifications
 necessary to exercise the Licensed Rights, including
 technical modifications necessary to circumvent Effective
 Technological Measures. For purposes of this Public License,
 simply making modifications authorized by this Section 2(a)
 (4) never produces Adapted Material.
 .
 5. Downstream recipients.
 .
 a. Offer from the Licensor -- Licensed Material. Every
 recipient of the Licensed Material automatically
 receives an offer from the Licensor to exercise the
 Licensed Rights under the terms and conditions of this
 Public License.
 .
 b. No downstream restrictions. You may not offer or impose
 any additional or different terms or conditions on, or
 apply any Effective Technological Measures to, the
 Licensed Material if doing so restricts exercise of the
 Licensed Rights by any recipient of the Licensed
 Material.
 .
 6. No endorsement. Nothing in this Public License constitutes or
 may be construed as permission to assert or imply that You
 are, or that Your use of the Licensed Material is, connected
 with, or sponsored, endorsed, or granted official status by,
 the Licensor or others designated to receive attribution as
 provided in Section 3(a)(1)(A)(i).
 .
 b. Other rights.
 .
 1. Moral rights, such as the right of integrity, are not
 licensed under this Public License, nor are publicity,
 privacy, and/or other similar personality rights; however, to
 the extent possible, the Licensor waives and/or agrees not to
 assert any such rights held by the Licensor to the limited
 extent necessary to allow You to exercise the Licensed
 Rights, but not otherwise.
 .
 2. Patent and trademark rights are not licensed under this
 Public License.
 .
 3. To the extent possible, the Licensor waives any right to
 collect royalties from You for the exercise of the Licensed
 Rights, whether directly or through a collecting society
 under any voluntary or waivable statutory or compulsory
 licensing scheme. In all other cases the Licensor expressly
 reserves any right to collect such royalties.
 .
 Section 3 -- License Conditions.
 .
 Your exercise of the Licensed Rights is expressly made subject to the
 following conditions.
 .
 a. Attribution.
 .
 1. If You Share the Licensed Material (including in modified
 form), You must:
 .
 a. retain the following if it is supplied by the Licensor
 with the Licensed Material:
 .
 i. identification of the creator(s) of the Licensed
 Material and any others designated to receive
 attribution, in any reasonable manner requested by
 the Licensor (including by pseudonym if
 designated);
 .
 ii. a copyright notice;
 .
 iii. a notice that refers to this Public License;
 .
 iv. a notice that refers to the disclaimer of
 warranties;
 .
 v. a URI or hyperlink to the Licensed Material to the
 extent reasonably practicable;
 .
 b. indicate if You modified the Licensed Material and
 retain an indication of any previous modifications; and
 .
 c. indicate the Licensed Material is licensed under this
 Public License, and include the text of, or the URI or
 hyperlink to, this Public License.
 .
 2. You may satisfy the conditions in Section 3(a)(1) in any
 reasonable manner based on the medium, means, and context in
 which You Share the Licensed Material. For example, it may be
 reasonable to satisfy the conditions by providing a URI or
 hyperlink to a resource that includes the required
 information.
 .
 3. If requested by the Licensor, You must remove any of the
 information required by Section 3(a)(1)(A) to the extent
 reasonably practicable.
 .
 4. If You Share Adapted Material You produce, the Adapter's
 License You apply must not prevent recipients of the Adapted
 Material from complying with this Public License.
 .
 Section 4 -- Sui Generis Database Rights.
 .
 Where the Licensed Rights include Sui Generis Database Rights that
 apply to Your use of the Licensed Material:
 .
 a. for the avoidance of doubt, Section 2(a)(1) grants You the right
 to extract, reuse, reproduce, and Share all or a substantial
 portion of the contents of the database;
 .
 b. if You include all or a substantial portion of the database
 contents in a database in which You have Sui Generis Database
 Rights, then the database in which You have Sui Generis Database
 Rights (but not its individual contents) is Adapted Material; and
 .
 c. You must comply with the conditions in Section 3(a) if You Share
 all or a substantial portion of the contents of the database.
 .
 For the avoidance of doubt, this Section 4 supplements and does not
 replace Your obligations under this Public License where the Licensed
 Rights include other Copyright and Similar Rights.
 .
 Section 5 -- Disclaimer of Warranties and Limitation of Liability.
 .
 a. UNLESS OTHERWISE SEPARATELY UNDERTAKEN BY THE LICENSOR, TO THE
 EXTENT POSSIBLE, THE LICENSOR OFFERS THE LICENSED MATERIAL AS-IS
 AND AS-AVAILABLE, AND MAKES NO REPRESENTATIONS OR WARRANTIES OF
 ANY KIND CONCERNING THE LICENSED MATERIAL, WHETHER EXPRESS,
 IMPLIED, STATUTORY, OR OTHER. THIS INCLUDES, WITHOUT LIMITATION,
 WARRANTIES OF TITLE, MERCHANTABILITY, FITNESS FOR A PARTICULAR
 PURPOSE, NON-INFRINGEMENT, ABSENCE OF LATENT OR OTHER DEFECTS,
 ACCURACY, OR THE PRESENCE OR ABSENCE OF ERRORS, WHETHER OR NOT
 KNOWN OR DISCOVERABLE. WHERE DISCLAIMERS OF WARRANTIES ARE NOT
 ALLOWED IN FULL OR IN PART, THIS DISCLAIMER MAY NOT APPLY TO YOU.
 .
 b. TO THE EXTENT POSSIBLE, IN NO EVENT WILL THE LICENSOR BE LIABLE
 TO YOU ON ANY LEGAL THEORY (INCLUDING, WITHOUT LIMITATION,
 NEGLIGENCE) OR OTHERWISE FOR ANY DIRECT, SPECIAL, INDIRECT,
 INCIDENTAL, CONSEQUENTIAL, PUNITIVE, EXEMPLARY, OR OTHER LOSSES,
 COSTS, EXPENSES, OR DAMAGES ARISING OUT OF THIS PUBLIC LICENSE OR
 USE OF THE LICENSED MATERIAL, EVEN IF THE LICENSOR HAS BEEN
 ADVISED OF THE POSSIBILITY OF SUCH LOSSES, COSTS, EXPENSES, OR
 DAMAGES. WHERE A LIMITATION OF LIABILITY IS NOT ALLOWED IN FULL OR
 IN PART, THIS LIMITATION MAY NOT APPLY TO YOU.
 .
 c. The disclaimer of warranties and limitation of liability provided
 above shall be interpreted in a manner that, to the extent
 possible, most closely approximates an absolute disclaimer and
 waiver of all liability.
 .
 Section 6 -- Term and Termination.
 .
 a. This Public License applies for the term of the Copyright and
 Similar Rights licensed here. However, if You fail to comply with
 this Public License, then Your rights under this Public License
 terminate automatically.
 .
 b. Where Your right to use the Licensed Material has terminated under
 Section 6(a), it reinstates:
 .
 1. automatically as of the date the violation is cured, provided
 it is cured within 30 days of Your discovery of the
 violation; or
 .
 2. upon express reinstatement by the Licensor.
 .
 For the avoidance of doubt, this Section 6(b) does not affect any
 right the Licensor may have to seek remedies for Your violations
 of this Public License.
 .
 c. For the avoidance of doubt, the Licensor may also offer the
 Licensed Material under separate terms or conditions or stop
 distributing the Licensed Material at any time; however, doing so
 will not terminate this Public License.
 .
 d. Sections 1, 5, 6, 7, and 8 survive termination of this Public
 License.
 .
 Section 7 -- Other Terms and Conditions.
 .
 a. The Licensor shall not be bound by any additional or different
 terms or conditions communicated by You unless expressly agreed.
 .
 b. Any arrangements, understandings, or agreements regarding the
 Licensed Material not stated herein are separate from and
 independent of the terms and conditions of this Public License.
 .
 Section 8 -- Interpretation.
 .
 a. For the avoidance of doubt, this Public License does not, and
 shall not be interpreted to, reduce, limit, restrict, or impose
 conditions on any use of the Licensed Material that could lawfully
 be made without permission under this Public License.
 .
 b. To the extent possible, if any provision of this Public License is
 deemed unenforceable, it shall be automatically reformed to the
 minimum extent necessary to make it enforceable. If the provision
 cannot be reformed, it shall be severed from this Public License
 without affecting the enforceability of the remaining terms and
 conditions.
 .
 c. No term or condition of this Public License will be waived and no
 failure to comply consented to unless expressly agreed to by the
 Licensor.
 .
 d. Nothing in this Public License constitutes or may be interpreted
 as a limitation upon, or waiver of, any privileges and immunities
 that apply to the Licensor or You, including from the legal
 processes of any jurisdiction or authority.

License: CC-BY-SA-3.0
 CREATIVE COMMONS CORPORATION IS NOT A LAW FIRM AND DOES NOT PROVIDE
 LEGAL SERVICES. DISTRIBUTION OF THIS LICENSE DOES NOT CREATE AN
 ATTORNEY-CLIENT RELATIONSHIP. CREATIVE COMMONS PROVIDES THIS
 INFORMATION ON AN "AS-IS" BASIS. CREATIVE COMMONS MAKES NO WARRANTIES
 REGARDING THE INFORMATION PROVIDED, AND DISCLAIMS LIABILITY FOR
 DAMAGES RESULTING FROM ITS USE.
 .
 License
 .
 THE WORK (AS DEFINED BELOW) IS PROVIDED UNDER THE TERMS OF THIS CREATIVE
 COMMONS PUBLIC LICENSE ("CCPL" OR "LICENSE"). THE WORK IS PROTECTED BY
 COPYRIGHT AND/OR OTHER APPLICABLE LAW. ANY USE OF THE WORK OTHER THAN AS
 AUTHORIZED UNDER THIS LICENSE OR COPYRIGHT LAW IS PROHIBITED.
 .
 BY EXERCISING ANY RIGHTS TO THE WORK PROVIDED HERE, YOU ACCEPT AND AGREE
 TO BE BOUND BY THE TERMS OF THIS LICENSE. TO THE EXTENT THIS LICENSE MAY
 BE CONSIDERED TO BE A CONTRACT, THE LICENSOR GRANTS YOU THE RIGHTS
 CONTAINED HERE IN CONSIDERATION OF YOUR ACCEPTANCE OF SUCH TERMS AND
 CONDITIONS.
 .
 1. Definitions
 .
 a. "Adaptation" means a work based upon the Work, or upon the Work and
 other pre-existing works, such as a translation, adaptation,
 derivative work, arrangement of music or other alterations of a
 literary or artistic work, or phonogram or performance and includes
 cinematographic adaptations or any other form in which the Work may be
 recast, transformed, or adapted including in any form recognizably
 derived from the original, except that a work that constitutes a
 Collection will not be considered an Adaptation for the purpose of
 this License. For the avoidance of doubt, where the Work is a musical
 work, performance or phonogram, the synchronization of the Work in
 timed-relation with a moving image ("synching") will be considered an
 Adaptation for the purpose of this License.
 .
 b. "Collection" means a collection of literary or artistic works, such as
 encyclopedias and anthologies, or performances, phonograms or
 broadcasts, or other works or subject matter other than works listed
 in Section 1(f) below, which, by reason of the selection and
 arrangement of their contents, constitute intellectual creations, in
 which the Work is included in its entirety in unmodified form along
 with one or more other contributions, each constituting separate and
 independent works in themselves, which together are assembled into a
 collective whole. A work that constitutes a Collection will not be
 considered an Adaptation (as defined below) for the purposes of this
 License.
 .
 c. "Creative Commons Compatible License" means a license that is listed
 at https://creativecommons.org/compatiblelicenses that has been
 approved by Creative Commons as being essentially equivalent to this
 License, including, at a minimum, because that license: (i) contains
 terms that have the same purpose, meaning and effect as the License
 Elements of this License; and, (ii) explicitly permits the relicensing
 of adaptations of works made available under that license under this
 License or a Creative Commons jurisdiction license with the same
 License Elements as this License.
 .
 d. "Distribute" means to make available to the public the original and
 copies of the Work or Adaptation, as appropriate, through sale or
 other transfer of ownership.
 .
 e. "License Elements" means the following high-level license attributes
 as selected by Licensor and indicated in the title of this License:
 Attribution, ShareAlike.
 .
 f. "Licensor" means the individual, individuals, entity or entities that
 offer(s) the Work under the terms of this License.
 .
 g. "Original Author" means, in the case of a literary or artistic work,
 the individual, individuals, entity or entities who created the Work
 or if no individual or entity can be identified, the publisher; and in
 addition (i) in the case of a performance the actors, singers,
 musicians, dancers, and other persons who act, sing, deliver, declaim,
 play in, interpret or otherwise perform literary or artistic works or
 expressions of folklore; (ii) in the case of a phonogram the producer
 being the person or legal entity who first fixes the sounds of a
 performance or other sounds; and, (iii) in the case of broadcasts, the
 organization that transmits the broadcast.
 .
 h. "Work" means the literary and/or artistic work offered under the terms
 of this License including without limitation any production in the
 literary, scientific and artistic domain, whatever may be the mode or
 form of its expression including digital form, such as a book,
 pamphlet and other writing; a lecture, address, sermon or other work
 of the same nature; a dramatic or dramatico-musical work; a
 choreographic work or entertainment in dumb show; a musical
 composition with or without words; a cinematographic work to which are
 assimilated works expressed by a process analogous to cinematography;
 a work of drawing, painting, architecture, sculpture, engraving or
 lithography; a photographic work to which are assimilated works
 expressed by a process analogous to photography; a work of applied
 art; an illustration, map, plan, sketch or three-dimensional work
 relative to geography, topography, architecture or science; a
 performance; a broadcast; a phonogram; a compilation of data to the
 extent it is protected as a copyrightable work; or a work performed by
 a variety or circus performer to the extent it is not otherwise
 considered a literary or artistic work.
 .
 i. "You" means an individual or entity exercising rights under this
 License who has not previously violated the terms of this License with
 respect to the Work, or who has received express permission from the
 Licensor to exercise rights under this License despite a previous
 violation.
 .
 j. "Publicly Perform" means to perform public recitations of the Work and
 to communicate to the public those public recitations, by any means or
 process, including by wire or wireless means or public digital
 performances; to make available to the public Works in such a way that
 members of the public may access these Works from a place and at a
 place individually chosen by them; to perform the Work to the public
 by any means or process and the communication to the public of the
 performances of the Work, including by public digital performance; to
 broadcast and rebroadcast the Work by any means including signs,
 sounds or images.
 .
 k. "Reproduce" means to make copies of the Work by any means including
 without limitation by sound or visual recordings and the right of
 fixation and reproducing fixations of the Work, including storage of a
 protected performance or phonogram in digital form or other electronic
 medium.
 .
 2. Fair Dealing Rights. Nothing in this License is intended to reduce,
 limit, or restrict any uses free from copyright or rights arising from
 limitations or exceptions that are provided for in connection with the
 copyright protection under copyright law or other applicable laws.
 .
 3. License Grant. Subject to the terms and conditions of this License,
 Licensor hereby grants You a worldwide, royalty-free, non-exclusive,
 perpetual (for the duration of the applicable copyright) license to
 exercise the rights in the Work as stated below:
 .
 a. to Reproduce the Work, to incorporate the Work into one or more
 Collections, and to Reproduce the Work as incorporated in the
 Collections;
 .
 b. to create and Reproduce Adaptations provided that any such Adaptation,
 including any translation in any medium, takes reasonable steps to
 clearly label, demarcate or otherwise identify that changes were made
 to the original Work. For example, a translation could be marked "The
 original work was translated from English to Spanish," or a
 modification could indicate "The original work has been modified.";
 .
 c. to Distribute and Publicly Perform the Work including as incorporated
 in Collections; and,
 .
 d. to Distribute and Publicly Perform Adaptations.
 .
 e. For the avoidance of doubt:
 .
 i. Non-waivable Compulsory License Schemes. In those jurisdictions in
 which the right to collect royalties through any statutory or
 compulsory licensing scheme cannot be waived, the Licensor
 reserves the exclusive right to collect such royalties for any
 exercise by You of the rights granted under this License;
 .
 ii. Waivable Compulsory License Schemes. In those jurisdictions in
 which the right to collect royalties through any statutory or
 compulsory licensing scheme can be waived, the Licensor waives the
 exclusive right to collect such royalties for any exercise by You
 of the rights granted under this License; and,
 .
 iii. Voluntary License Schemes. The Licensor waives the right to
 collect royalties, whether individually or, in the event that the
 Licensor is a member of a collecting society that administers
 voluntary licensing schemes, via that society, from any exercise
 by You of the rights granted under this License.
 .
 The above rights may be exercised in all media and formats whether now
 known or hereafter devised. The above rights include the right to make
 such modifications as are technically necessary to exercise the rights in
 other media and formats. Subject to Section 8(f), all rights not expressly
 granted by Licensor are hereby reserved.
 .
 4. Restrictions. The license granted in Section 3 above is expressly made
 subject to and limited by the following restrictions:
 .
 a. You may Distribute or Publicly Perform the Work only under the terms
 of this License. You must include a copy of, or the Uniform Resource
 Identifier (URI) for, this License with every copy of the Work You
 Distribute or Publicly Perform. You may not offer or impose any terms
 on the Work that restrict the terms of this License or the ability of
 the recipient of the Work to exercise the rights granted to that
 recipient under the terms of the License. You may not sublicense the
 Work. You must keep intact all notices that refer to this License and
 to the disclaimer of warranties with every copy of the Work You
 Distribute or Publicly Perform. When You Distribute or Publicly
 Perform the Work, You may not impose any effective technological
 measures on the Work that restrict the ability of a recipient of the
 Work from You to exercise the rights granted to that recipient under
 the terms of the License. This Section 4(a) applies to the Work as
 incorporated in a Collection, but this does not require the Collection
 apart from the Work itself to be made subject to the terms of this
 License. If You create a Collection, upon notice from any Licensor You
 must, to the extent practicable, remove from the Collection any credit
 as required by Section 4(c), as requested. If You create an
 Adaptation, upon notice from any Licensor You must, to the extent
 practicable, remove from the Adaptation any credit as required by
 Section 4(c), as requested.
 .
 b. You may Distribute or Publicly Perform an Adaptation only under the
 terms of: (i) this License; (ii) a later version of this License with
 the same License Elements as this License; (iii) a Creative Commons
 jurisdiction license (either this or a later license version) that
 contains the same License Elements as this License (e.g.,
 Attribution-ShareAlike 3.0 US)); (iv) a Creative Commons Compatible
 License. If you license the Adaptation under one of the licenses
 mentioned in (iv), you must comply with the terms of that license. If
 you license the Adaptation under the terms of any of the licenses
 mentioned in (i), (ii) or (iii) (the "Applicable License"), you must
 comply with the terms of the Applicable License generally and the
 following provisions: (I) You must include a copy of, or the URI for,
 the Applicable License with every copy of each Adaptation You
 Distribute or Publicly Perform; (II) You may not offer or impose any
 terms on the Adaptation that restrict the terms of the Applicable
 License or the ability of the recipient of the Adaptation to exercise
 the rights granted to that recipient under the terms of the Applicable
 License; (III) You must keep intact all notices that refer to the
 Applicable License and to the disclaimer of warranties with every copy
 of the Work as included in the Adaptation You Distribute or Publicly
 Perform; (IV) when You Distribute or Publicly Perform the Adaptation,
 You may not impose any effective technological measures on the
 Adaptation that restrict the ability of a recipient of the Adaptation
 from You to exercise the rights granted to that recipient under the
 terms of the Applicable License. This Section 4(b) applies to the
 Adaptation as incorporated in a Collection, but this does not require
 the Collection apart from the Adaptation itself to be made subject to
 the terms of the Applicable License.
 .
 c. If You Distribute, or Publicly Perform the Work or any Adaptations or
 Collections, You must, unless a request has been made pursuant to
 Section 4(a), keep intact all copyright notices for the Work and
 provide, reasonable to the medium or means You are utilizing: (i) the
 name of the Original Author (or pseudonym, if applicable) if supplied,
 and/or if the Original Author and/or Licensor designate another party
 or parties (e.g., a sponsor institute, publishing entity, journal) for
 attribution ("Attribution Parties") in Licensor's copyright notice,
 terms of service or by other reasonable means, the name of such party
 or parties; (ii) the title of the Work if supplied; (iii) to the
 extent reasonably practicable, the URI, if any, that Licensor
 specifies to be associated with the Work, unless such URI does not
 refer to the copyright notice or licensing information for the Work;
 and (iv) , consistent with Ssection 3(b), in the case of an
 Adaptation, a credit identifying the use of the Work in the Adaptation
 (e.g., "French translation of the Work by Original Author," or
 "Screenplay based on original Work by Original Author"). The credit
 required by this Section 4(c) may be implemented in any reasonable
 manner; provided, however, that in the case of a Adaptation or
 Collection, at a minimum such credit will appear, if a credit for all
 contributing authors of the Adaptation or Collection appears, then as
 part of these credits and in a manner at least as prominent as the
 credits for the other contributing authors. For the avoidance of
 doubt, You may only use the credit required by this Section for the
 purpose of attribution in the manner set out above and, by exercising
 Your rights under this License, You may not implicitly or explicitly
 assert or imply any connection with, sponsorship or endorsement by the
 Original Author, Licensor and/or Attribution Parties, as appropriate,
 of You or Your use of the Work, without the separate, express prior
 written permission of the Original Author, Licensor and/or Attribution
 Parties.
 .
 d. Except as otherwise agreed in writing by the Licensor or as may be
 otherwise permitted by applicable law, if You Reproduce, Distribute or
 Publicly Perform the Work either by itself or as part of any
 Adaptations or Collections, You must not distort, mutilate, modify or
 take other derogatory action in relation to the Work which would be
 prejudicial to the Original Author's honor or reputation. Licensor
 agrees that in those jurisdictions (e.g. Japan), in which any exercise
 of the right granted in Section 3(b) of this License (the right to
 make Adaptations) would be deemed to be a distortion, mutilation,
 modification or other derogatory action prejudicial to the Original
 Author's honor and reputation, the Licensor will waive or not assert,
 as appropriate, this Section, to the fullest extent permitted by the
 applicable national law, to enable You to reasonably exercise Your
 right under Section 3(b) of this License (right to make Adaptations)
 but not otherwise.
 .
 5. Representations, Warranties and Disclaimer
 .
 UNLESS OTHERWISE MUTUALLY AGREED TO BY THE PARTIES IN WRITING, LICENSOR
 OFFERS THE WORK AS-IS AND MAKES NO REPRESENTATIONS OR WARRANTIES OF ANY
 KIND CONCERNING THE WORK, EXPRESS, IMPLIED, STATUTORY OR OTHERWISE,
 INCLUDING, WITHOUT LIMITATION, WARRANTIES OF TITLE, MERCHANTIBILITY,
 FITNESS FOR A PARTICULAR PURPOSE, NONINFRINGEMENT, OR THE ABSENCE OF
 LATENT OR OTHER DEFECTS, ACCURACY, OR THE PRESENCE OF ABSENCE OF ERRORS,
 WHETHER OR NOT DISCOVERABLE. SOME JURISDICTIONS DO NOT ALLOW THE EXCLUSION
 OF IMPLIED WARRANTIES, SO SUCH EXCLUSION MAY NOT APPLY TO YOU.
 .
 6. Limitation on Liability. EXCEPT TO THE EXTENT REQUIRED BY APPLICABLE
 LAW, IN NO EVENT WILL LICENSOR BE LIABLE TO YOU ON ANY LEGAL THEORY FOR
 ANY SPECIAL, INCIDENTAL, CONSEQUENTIAL, PUNITIVE OR EXEMPLARY DAMAGES
 ARISING OUT OF THIS LICENSE OR THE USE OF THE WORK, EVEN IF LICENSOR HAS
 BEEN ADVISED OF THE POSSIBILITY OF SUCH DAMAGES.
 .
 7. Termination
 .
 a. This License and the rights granted hereunder will terminate
 automatically upon any breach by You of the terms of this License.
 Individuals or entities who have received Adaptations or Collections
 from You under this License, however, will not have their licenses
 terminated provided such individuals or entities remain in full
 compliance with those licenses. Sections 1, 2, 5, 6, 7, and 8 will
 survive any termination of this License.
 .
 b. Subject to the above terms and conditions, the license granted here is
 perpetual (for the duration of the applicable copyright in the Work).
 Notwithstanding the above, Licensor reserves the right to release the
 Work under different license terms or to stop distributing the Work at
 any time; provided, however that any such election will not serve to
 withdraw this License (or any other license that has been, or is
 required to be, granted under the terms of this License), and this
 License will continue in full force and effect unless terminated as
 stated above.
 .
 8. Miscellaneous
 .
 a. Each time You Distribute or Publicly Perform the Work or a Collection,
 the Licensor offers to the recipient a license to the Work on the same
 terms and conditions as the license granted to You under this License.
 .
 b. Each time You Distribute or Publicly Perform an Adaptation, Licensor
 offers to the recipient a license to the original Work on the same
 terms and conditions as the license granted to You under this License.
 .
 c. If any provision of this License is invalid or unenforceable under
 applicable law, it shall not affect the validity or enforceability of
 the remainder of the terms of this License, and without further action
 by the parties to this agreement, such provision shall be reformed to
 the minimum extent necessary to make such provision valid and
 enforceable.
 .
 d. No term or provision of this License shall be deemed waived and no
 breach consented to unless such waiver or consent shall be in writing
 and signed by the party to be charged with such waiver or consent.
 .
 e. This License constitutes the entire agreement between the parties with
 respect to the Work licensed here. There are no understandings,
 agreements or representations with respect to the Work not specified
 here. Licensor shall not be bound by any additional provisions that
 may appear in any communication from You. This License may not be
 modified without the mutual written agreement of the Licensor and You.
 .
 f. The rights granted under, and the subject matter referenced, in this
 License were drafted utilizing the terminology of the Berne Convention
 for the Protection of Literary and Artistic Works (as amended on
 September 28, 1979), the Rome Convention of 1961, the WIPO Copyright
 Treaty of 1996, the WIPO Performances and Phonograms Treaty of 1996
 and the Universal Copyright Convention (as revised on July 24, 1971).
 These rights and subject matter take effect in the relevant
 jurisdiction in which the License terms are sought to be enforced
 according to the corresponding provisions of the implementation of
 those treaty provisions in the applicable national law. If the
 standard suite of rights granted under applicable copyright law
 includes additional rights not granted under this License, such
 additional rights are deemed to be included in the License; this
 License is not intended to restrict the license of any rights under
 applicable law.<|MERGE_RESOLUTION|>--- conflicted
+++ resolved
@@ -34,14 +34,9 @@
 Comment: Derived from works by Michael Zahniser (under the same license).
 
 Files:
-<<<<<<< HEAD
  images/outfit/*steering?hai*
  images/outfit/*thruster?hai*
  images/outfit/tiny?ion?engines*
- images/ship/barb*
-=======
- images/outfit/tiny?ion?engines*
->>>>>>> e0af91b0
  images/ship/finch*
  images/ship/nest*
  images/ship/roost*
