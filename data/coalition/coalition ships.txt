--- conflicted
+++ resolved
@@ -339,7 +339,27 @@
 		"Small Steering Module"
 		"Hyperdrive"
 
-<<<<<<< HEAD
+ship "Heliarch Interdictor" "Heliarch Interdictor (Ions)"
+	outfits
+		"Ion Hail Turret" 2
+		"Ion Rain Gun" 2
+
+		"Large Reactor Module"
+		"Small Reactor Module"
+		"Large Battery Module"
+		"Small Battery Module"
+		"Overcharged Shield Module" 2
+		"Overclocked Repair Module" 2
+		"Cooling Module" 3
+		"Scanning Module" 3
+		"Outfits Expansion"
+		"Enforcer Riot Staff" 36
+		"Enforcer Confrontation Gear" 33
+
+		"Large Thrust Module" 2
+		"Large Steering Module" 2
+		"Hyperdrive"
+
 ship "Heliarch Interdictor" "Heliarch Interdictor (Missile)"
 	outfits
 		"Finisher Pod" 2
@@ -359,29 +379,7 @@
 		"Small Thrust Module"
 		"Large Steering Module"
 		"Hyperdrive"
-=======
-ship "Heliarch Interdictor" "Heliarch Interdictor (Ions)"
-	outfits
-		"Ion Hail Turret" 2
-		"Ion Rain Gun" 2
-
-		"Large Reactor Module"
-		"Small Reactor Module"
-		"Large Battery Module"
-		"Small Battery Module"
-		"Overcharged Shield Module" 2
-		"Overclocked Repair Module" 2
-		"Cooling Module" 3
-		"Scanning Module" 3
-		"Outfits Expansion"
-		"Enforcer Riot Staff" 36
-		"Enforcer Confrontation Gear" 33
-
-		"Large Thrust Module" 2
-		"Large Steering Module" 2
-		"Hyperdrive"
-
->>>>>>> a999421d
+
 
 ship "Heliarch Neutralizer"
 	sprite "ship/heliarch neutralizer"
